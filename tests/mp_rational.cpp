--- conflicted
+++ resolved
@@ -84,13 +84,8 @@
     mpq_raii()
     {
         ::mpq_init(&m_mpq);
-<<<<<<< HEAD
-        piranha_assert(mpq_numref(&m_mpq)->_mp_alloc > 0);
-        piranha_assert(mpq_denref(&m_mpq)->_mp_alloc > 0);
-=======
         piranha_assert(mpq_numref(&m_mpq)->_mp_alloc >= 0);
         piranha_assert(mpq_denref(&m_mpq)->_mp_alloc >= 0);
->>>>>>> b1a8cb6d
     }
     mpq_raii(const mpq_raii &) = delete;
     mpq_raii(mpq_raii &&) = delete;
