--- conflicted
+++ resolved
@@ -104,132 +104,6 @@
     PIRANHA_TT_CHECK(has_negate, T);
     PIRANHA_TT_CHECK(std::is_copy_assignable, T);
     using base = array_key<T, monomial<T, S>, S>;
-<<<<<<< HEAD
-=======
-    // Enabler for ctor from init list.
-    template <typename U>
-    using init_list_enabler =
-        typename std::enable_if<std::is_constructible<base, std::initializer_list<U>>::value, int>::type;
-    // Multiplication and division.
-    template <typename Cf, typename U>
-    using multiply_enabler = typename std::enable_if<detail::true_tt<decltype(std::declval<U const &>().vector_add(
-                                                         std::declval<U &>(), std::declval<U const &>()))>::value
-                                                         && detail::true_tt<detail::cf_mult_enabler<Cf>>::value,
-                                                     int>::type;
-    template <typename U>
-    using monomial_multiply_enabler =
-        typename std::enable_if<detail::true_tt<decltype(std::declval<U const &>().vector_add(
-                                    std::declval<U &>(), std::declval<U const &>()))>::value,
-                                int>::type;
-    template <typename U>
-    using monomial_divide_enabler =
-        typename std::enable_if<detail::true_tt<decltype(std::declval<U const &>().vector_sub(
-                                    std::declval<U &>(), std::declval<U const &>()))>::value,
-                                int>::type;
-    // Enabler for linear argument.
-    template <typename U>
-    using linarg_enabler = typename std::enable_if<has_safe_cast<integer, U>::value, int>::type;
-    // Enabler and machinery for pow.
-    // When the exponent is an integral, promote to integer during exponentiation
-    // for safe operations.
-    template <typename U, typename std::enable_if<std::is_integral<U>::value, int>::type = 0>
-    static integer get_pow_arg(const U &n)
-    {
-        return integer(n);
-    }
-    // Otherwise, just return the unchanged reference.
-    template <typename U, typename std::enable_if<!std::is_integral<U>::value, int>::type = 0>
-    static const U &get_pow_arg(const U &x)
-    {
-        return x;
-    }
-    using pow_type = typename std::conditional<std::is_integral<T>::value, integer &&, const T &>::type;
-    template <typename U>
-    using pow_enabler =
-        typename std::enable_if<has_safe_cast<T, decltype(std::declval<pow_type>() * std::declval<const U &>())>::value,
-                                int>::type;
-    // Machinery to determine the degree type.
-    // NOTE: add_type<U> will be promoted to a int/unsigned in case U is a short int.
-    template <typename U>
-    using add_type = decltype(std::declval<const U &>() + std::declval<const U &>());
-    template <typename U>
-    using degree_type = typename std::enable_if<std::is_constructible<add_type<U>, int>::value
-                                                    && is_addable_in_place<add_type<U>, U>::value,
-                                                add_type<U>>::type;
-    // Helpers to add exponents in the degree computation.
-    template <typename U, typename std::enable_if<std::is_integral<U>::value, int>::type = 0>
-    static void expo_add(degree_type<U> &retval, const U &n)
-    {
-        detail::safe_integral_adder(retval, static_cast<degree_type<U>>(n));
-    }
-    template <typename U, typename std::enable_if<!std::is_integral<U>::value, int>::type = 0>
-    static void expo_add(degree_type<U> &retval, const U &x)
-    {
-        retval += x;
-    }
-    // Integrate utils.
-    // In-place increment by one, checked for integral types.
-    template <typename U, typename std::enable_if<std::is_integral<U>::value, int>::type = 0>
-    static void ip_inc(U &x)
-    {
-        if (unlikely(x == std::numeric_limits<U>::max())) {
-            piranha_throw(std::invalid_argument, "positive overflow error in the calculation of the "
-                                                 "integral of a monomial");
-        }
-        x = static_cast<U>(x + U(1));
-    }
-    template <typename U, typename std::enable_if<!std::is_integral<U>::value, int>::type = 0>
-    static void ip_inc(U &x)
-    {
-        x = x + U(1);
-    }
-    template <typename U>
-    using integrate_enabler =
-        typename std::enable_if<std::is_assignable<U &, decltype(std::declval<U &>() + std::declval<U>())>::value,
-                                int>::type;
-    // Partial utils.
-    // In-place decrement by one, checked for integral types.
-    template <typename U, typename std::enable_if<std::is_integral<U>::value, int>::type = 0>
-    static void ip_dec(U &x)
-    {
-        if (unlikely(x == std::numeric_limits<U>::min())) {
-            piranha_throw(std::invalid_argument, "negative overflow error in the calculation of the "
-                                                 "partial derivative of a monomial");
-        }
-        x = static_cast<U>(x - U(1));
-    }
-    template <typename U, typename std::enable_if<!std::is_integral<U>::value, int>::type = 0>
-    static void ip_dec(U &x)
-    {
-        x = x - U(1);
-    }
-    template <typename U>
-    using partial_enabler =
-        typename std::enable_if<std::is_assignable<U &, decltype(std::declval<U &>() - std::declval<U>())>::value,
-                                int>::type;
-    // ipow subs support.
-    template <typename U>
-    using ipow_subs_type__ = decltype(math::pow(std::declval<const U &>(), std::declval<const integer &>()));
-    template <typename U, typename = void>
-    struct ipow_subs_type_ {
-    };
-    template <typename U>
-    struct ipow_subs_type_<
-        U, typename std::enable_if<std::is_constructible<ipow_subs_type__<U>, int>::value
-                                   && std::is_assignable<ipow_subs_type__<U> &, ipow_subs_type__<U>>::value
-                                   && has_safe_cast<rational, typename base::value_type>::value
-                                   && is_subtractable_in_place<typename base::value_type, integer>::value>::type> {
-        using type = ipow_subs_type__<U>;
-    };
-    template <typename U>
-    using ipow_subs_type = typename ipow_subs_type_<U>::type;
-    // Enabler for ctor from range.
-    template <typename Iterator>
-    using it_ctor_enabler =
-        typename std::enable_if<is_input_iterator<Iterator>::value
-                                    && has_safe_cast<T, typename std::iterator_traits<Iterator>::value_type>::value,
-                                int>::type;
->>>>>>> 2230cc55
     // Less-than operator.
     template <typename U>
     using comparison_enabler = typename std::enable_if<is_less_than_comparable<U>::value, int>::type;
@@ -874,14 +748,9 @@
                 }
                 os << *it_args;
                 empty_output = false;
-<<<<<<< HEAD
                 if (!math::is_unitary(*std::get<1>(sbe))) {
-                    os << "**" << detail::prepare_for_print(*std::get<1>(sbe));
-=======
-                if (!math::is_unitary((*this)[i])) {
                     os << "**";
-                    print_exponent(os, (*this)[i]);
->>>>>>> 2230cc55
+                    print_exponent(os, *std::get<1>(sbe));
                 }
             }
         }
@@ -943,18 +812,10 @@
 private:
     // Eval type definition.
     template <typename U>
-<<<<<<< HEAD
     using eval_type
         = enable_if_t<conjunction<is_multipliable_in_place<pow_t<U, T>>, std::is_constructible<pow_t<U, T>, int>,
                                   is_returnable<pow_t<U, T>>>::value,
                       pow_t<U, T>>;
-=======
-    using e_type = decltype(math::pow(std::declval<U const &>(), std::declval<T const &>()));
-    template <typename U>
-    using eval_type = enable_if_t<
-        conjunction<is_multipliable_in_place<e_type<U>>, std::is_constructible<e_type<U>, int>, is_mappable<U>>::value,
-        e_type<U>>;
->>>>>>> 2230cc55
 
 public:
     /// Evaluation.
@@ -1012,13 +873,7 @@
 private:
     // Subs type is the same as eval type.
     template <typename U>
-<<<<<<< HEAD
     using subs_type = eval_type<U>;
-=======
-    using subs_type = enable_if_t<
-        conjunction<std::is_constructible<e_type<U>, int>, std::is_assignable<e_type<U> &, e_type<U>>>::value,
-        e_type<U>>;
->>>>>>> 2230cc55
 
 public:
     /// Substitution.
