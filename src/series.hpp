--- conflicted
+++ resolved
@@ -675,13 +675,9 @@
  * - probably the swap-for-merge thing overlaps with the swapping we do already in the new operator+. We need only on of these.
  * - remove the arithmetic tests from series_01, check the headers as usual.
  * - test with mock_cfs that are not addable to scalars,
-<<<<<<< HEAD
  * - use only merge_arguments, phase out merge_args,
- * - all the previous arithmetic function (multiply_by_series, mixed multiply, in_place add/mul, etc.) must go.
-=======
- * - use only merge_arguments, phase out merge_args.
+ * - all the previous arithmetic function (multiply_by_series, mixed multiply, in_place add/mul, etc.) must go.,
  * - echelon size must go too.
->>>>>>> bad39934
  */
 template <typename Term, typename Derived>
 class series: series_binary_operators, detail::series_tag, series_operators
