--- conflicted
+++ resolved
@@ -21,53 +21,17 @@
 #ifndef PIRANHA_SERIES_MULTIPLIER_HPP
 #define PIRANHA_SERIES_MULTIPLIER_HPP
 
-<<<<<<< HEAD
-#include <algorithm>
-#include <boost/any.hpp>
-#include <cmath>
-#include <cstddef>
-#include <future>
-#include <iterator>
-#include <limits>
-#include <list>
-#include <mutex>
-#include <new> // For bad_alloc.
-#include <numeric>
-#include <random>
-#include <stdexcept>
-#include <thread>
-#include <type_traits>
-#include <utility>
-#include <vector>
-
-#include "cache_aligning_allocator.hpp"
-#include "config.hpp"
-#include "detail/series_fwd.hpp"
-#include "detail/series_multiplier_fwd.hpp"
-#include "exceptions.hpp"
-#include "key_is_multipliable.hpp"
-#include "mp_integer.hpp"
-#include "runtime_info.hpp"
-#include "safe_cast.hpp"
-#include "settings.hpp"
-#include "thread_pool.hpp"
-#include "tracing.hpp"
-#include "tuning.hpp"
-#include "type_traits.hpp"
-
-=======
->>>>>>> 2b95a15d
 namespace piranha
 {
 
 /// Series multiplier.
 /**
  * This class is used by the multiplication operators involving two series operands. The class works as follows:
- * 
+ *
  * - an instance of series multiplier is created using two series as construction arguments;
  * - when operator()() is called, an instance of \p Series is returned, representing
  *   the result of the multiplication of the two series used for construction.
- * 
+ *
  * Any specialisation of this class must respect the protocol described above (i.e., construction from series
  * instances and operator()() to compute the result). Note that this class is guaranteed to be used after the symbolic arguments of the series used for construction
  * have been merged (in other words, the two series have identical symbolic arguments sets).
@@ -77,646 +41,7 @@
  */
 template <typename Series, typename Enable = void>
 class series_multiplier
-<<<<<<< HEAD
-{
-		PIRANHA_TT_CHECK(is_series,Series);
-		// Enabler for the call operator.
-		template <typename T>
-		using call_enabler = typename std::enable_if<key_is_multipliable<typename T::term_type::cf_type, typename T::term_type::key_type>::value,int>::type;
-	public:
-		/// Constructor.
-		/**
-		 * @param[in] s1 first series.
-		 * @param[in] s2 second series.
-		 * 
-		 * @throws std::invalid_argument if the symbol sets of \p s1 and \p s2 differ.
-		 * @throws unspecified any exception thrown by memory allocation errors in standard containers.
-		 */
-		explicit series_multiplier(const Series &s1, const Series &s2) : m_s1(&s1),m_s2(&s2)
-		{
-			using term_type = typename Series::term_type;
-			if (s1.size() < s2.size()) {
-				std::swap(m_s1,m_s2);
-			}
-			if (unlikely(m_s1->m_symbol_set != m_s2->m_symbol_set)) {
-				piranha_throw(std::invalid_argument,"incompatible arguments sets");
-			}
-			if (unlikely(m_s1->empty() || m_s2->empty())) {
-				return;
-			}
-			m_v1.reserve(m_s1->size());
-			m_v2.reserve(m_s2->size());
-			// Fill in the vectors of pointers.
-			std::back_insert_iterator<decltype(m_v1)> bii1(m_v1);
-			std::transform(m_s1->m_container.begin(),m_s1->m_container.end(),bii1,[](const term_type &t) {return &t;});
-			std::back_insert_iterator<decltype(m_v2)> bii2(m_v2);
-			std::transform(m_s2->m_container.begin(),m_s2->m_container.end(),bii2,[](const term_type &t) {return &t;});
-		}
-		/// Deleted copy constructor.
-		series_multiplier(const series_multiplier &) = delete;
-		/// Deleted move constructor.
-		series_multiplier(series_multiplier &&) = delete;
-		/// Deleted copy assignment operator.
-		series_multiplier &operator=(const series_multiplier &) = delete;
-		/// Deleted move assignment operator.
-		series_multiplier &operator=(series_multiplier &&) = delete;
-		/// Compute result of series multiplication.
-		/**
-		 * \note
-		 * This operator is enabled only if the key type of \p Series satisfies piranha::key_is_multipliable.
-		 *
-		 * This method will call execute() using default_functor as multiplication functor.
-		 * 
-		 * @return the result of multiplying the two series.
-		 * 
-		 * @throws unspecified any exception thrown by execute().
-		 */
-		template <typename T = Series, call_enabler<T> = 0>
-		Series operator()() const
-		{
-			return execute<default_functor>();
-		}
-	protected:
-		/// Low-level implementation of series multiplication.
-		/**
-		 * The multiplication algorithm proceeds as follows:
-		 * 
-		 * - if one of the two series is empty, a default-constructed instance of \p Series is returned;
-		 * - a heuristic determines whether to enable multi-threaded mode or not;
-		 * - in single-threaded mode:
-		 *   - an instance of \p Functor is created and used to compute the return value via term-by-term multiplications and
-		 *     insertions in the return series;
-		 * - in multi-threaded mode:
-		 *   - the first series is subdivided into segments and the same process described for single-threaded mode is run in parallel,
-		 *     storing the multiple resulting series in a list;
-		 *   - the series in the result list are merged into a single series via piranha::series::insert().
-		 * 
-		 * \p Functor must be a type exposing the same public interface as default_functor.
-		 * It will be used to compute term-by-term multiplications and insert the terms into the return series.
-		 * 
-		 * @return the result of multiplying the first series by the second series.
-		 * 
-		 * @throws std::overflow_error in case of overflowing arithmetic operations on integral types.
-		 * @throws unspecified any exception thrown by:
-		 * - memory allocation errors in standard containers,
-		 * - piranha::safe_cast(),
-		 * - the public methods of \p Functor,
-		 * - errors in threading primitives,
-		 * - piranha::series::insert().
-		 */
-		template <typename Functor>
-		Series execute() const
-		{
-			// Do not do anything if one of the two series is empty.
-			if (unlikely(m_s1->empty() || m_s2->empty())) {
-				// NOTE: requirement is ok, a series must be def-ctible.
-				return Series{};
-			}
-			// This is the size type that will be used throughout the calculations.
-			using size_type = decltype(m_v1.size());
-			const size_type size1 = m_v1.size(), size2 = m_v2.size();
-			piranha_assert(size1 && size2);
-			// Establish the number of threads to use.
-			size_type n_threads = safe_cast<size_type>(thread_pool::use_threads(
-				integer(size1) * size2,integer(settings::get_min_work_per_thread())
-			));
-			piranha_assert(n_threads);
-			// An additional check on n_threads is that its size is not greater than the size of the first series,
-			// as we are using the first operand to split up the work.
-			if (n_threads > size1) {
-				n_threads = size1;
-			}
-			piranha_assert(n_threads >= 1u);
-			if (likely(n_threads == 1u)) {
-				Series retval;
-				retval.m_symbol_set = m_s1->m_symbol_set;
-				Functor f(&m_v1[0u],size1,&m_v2[0u],size2,retval);
-				const auto tmp = rehasher(f);
-				blocked_multiplication(f);
-				if (tmp.first) {
-					trace_estimates(retval.size(),tmp.second);
-				}
-				return retval;
-			} else {
-				// Build the return values and the multiplication functors.
-				std::list<Series,cache_aligning_allocator<Series>> retval_list;
-				std::list<Functor,cache_aligning_allocator<Functor>> functor_list;
-				const auto block_size = size1 / n_threads;
-				for (size_type i = 0u; i < n_threads; ++i) {
-					// Last thread needs a different size from block_size.
-					const size_type s1 = (i == n_threads - 1u) ? (size1 - i * block_size) : block_size;
-					// NOTE: ok, series must be def-ctible.
-					retval_list.emplace_back();
-					retval_list.back().m_symbol_set = m_s1->m_symbol_set;
-					functor_list.push_back(Functor(&m_v1[0u] + i * block_size,s1,&m_v2[0u],size2,retval_list.back()));
-				}
-				auto f_it = functor_list.begin();
-				auto r_it = retval_list.begin();
-				future_list<std::future<void>> f_list;
-				try {
-					for (size_type i = 0u; i < n_threads; ++i, ++f_it, ++r_it) {
-						// Functor for use in the thread.
-						auto f = [f_it,r_it,this]() {
-							const auto tmp = this->rehasher(*f_it);
-							this->blocked_multiplication(*f_it);
-							if (tmp.first) {
-								this->trace_estimates(r_it->m_container.size(),tmp.second);
-							}
-						};
-						f_list.push_back(thread_pool::enqueue(static_cast<unsigned>(i),f));
-					}
-					f_list.wait_all();
-					f_list.get_all();
-				} catch (...) {
-					f_list.wait_all();
-					throw;
-				}
-				Series retval;
-				retval.m_symbol_set = m_s1->m_symbol_set;
-				auto final_estimate = estimate_final_series_size(Functor(&m_v1[0u],size1,&m_v2[0u],size2,retval));
-				// We want to make sure that final_estimate contains at least 1 element, so that we can use faster low-level
-				// methods in hash_set.
-				if (unlikely(!final_estimate)) {
-					final_estimate = 1u;
-				}
-				// Try to see if a series already has enough buckets.
-				auto it = std::find_if(retval_list.begin(),retval_list.end(),[&final_estimate](const Series &r) {
-					return static_cast<double>(r.m_container.bucket_count()) * r.m_container.max_load_factor() >= final_estimate;
-				});
-				if (it != retval_list.end()) {
-					retval = std::move(*it);
-					retval_list.erase(it);
-				} else {
-					// Otherwise, just rehash to the desired value, corrected for max load factor.
-					retval.m_container.rehash(
-						safe_cast<typename Series::size_type>(std::ceil(static_cast<double>(final_estimate) / retval.m_container.max_load_factor()))
-					);
-				}
-				// Cleanup functor that will erase all elements in retval_list.
-				auto cleanup = [&retval_list]() {
-					std::for_each(retval_list.begin(),retval_list.end(),[](Series &r) {r.m_container.clear();});
-				};
-				try {
-					final_merge(retval,retval_list,n_threads);
-					// Here the estimate will be correct if the initial estimate (corrected for load factor)
-					// is at least equal to the final real bucket count.
-					trace_estimates(retval.m_container.size(),final_estimate);
-				} catch (...) {
-					// Do the cleanup before re-throwing, as we use mutable iterators in final_merge.
-					cleanup();
-					// Clear also retval: it could have bogus number of elements if errors arise in the final merge.
-					retval.m_container.clear();
-					throw;
-				}
-				// Clean up the temporary series.
-				cleanup();
-				return retval;
-			}
-		}
-		/// Default multiplication functor.
-		/**
-		 * This multiplication functor uses the <tt>multiply()</tt> method of the key to compute the result of
-		 * term-by-term multiplications, and employs the piranha::series::insert() method to accumulate the terms
-		 * in the return value.
-		 */
-		class default_functor
-		{
-				using mult_res_type = std::array<typename Series::term_type,Series::term_type::key_type::multiply_arity>;
-			public:
-				/// Alias for the term type of \p Series.
-				using term_type = typename Series::term_type;
-				/// Alias for the size type.
-				/**
-				 * This unsigned type will be used to represent sizes throughout the calculations.
-				 */
-				using size_type = typename std::vector<term_type const *>::size_type;
-				/// Constructor.
-				/**
-				 * The functor is constructed from arrays of pointers to the input series terms on which the functor
-				 * will operate and the return value into which the results of term-by-term
-				 * multiplications will be accumulated. The input parameters (or references to them) are stored as public
-				 * class members for later use.
-				 * 
-				 * @param[in] ptr1 start of the first array of pointers.
-				 * @param[in] s1 size of the first array of pointers.
-				 * @param[in] ptr2 start of the second array of pointers.
-				 * @param[in] s2 size of the second array of pointers.
-				 * @param[in] retval series into which the result of the multiplication will be accumulated.
-				 */
-				explicit default_functor(term_type const **ptr1, const size_type &s1,
-					term_type const **ptr2, const size_type &s2, Series &retval):
-					m_ptr1(ptr1),m_s1(s1),m_ptr2(ptr2),m_s2(s2),m_retval(retval)
-				{}
-				/// Term multiplication.
-				/**
-				 * This function call operator will multiply the i-th term in the first array of pointers by the j-th term
-				 * in the second array of pointers, and store the result in the \p m_tmp member variable.
-				 * 
-				 * @param[in] i index of the first term operand.
-				 * @param[in] j index of the second term operand.
-				 * 
-				 * @throws unspecified any exception thrown by the <tt>multiply()</tt> method of the key type of the series.
-				 */
-				void operator()(const size_type &i, const size_type &j) const
-				{
-					using key_type = typename Series::term_type::key_type;
-					piranha_assert(i < m_s1 && j < m_s2);
-					key_type::multiply(m_tmp,*(m_ptr1[i]),*(m_ptr2[j]),m_retval.m_symbol_set);
-				}
-				/// Term insertion.
-				/**
-				 * This method will insert into the return value \p m_retval the term(s) stored in \p m_tmp.
-				 * 
-				 * @throws unspecified any exception thrown by series::insert().
-				 */
-				void insert() const
-				{
-					for (std::size_t i = 0u; i < Series::term_type::key_type::multiply_arity; ++i) {
-						m_retval.insert(m_tmp[i]);
-					}
-				}
-				/// Pointer to the first array of pointers.
-				term_type const **	m_ptr1;
-				/// Size of the first array of pointers.
-				const size_type		m_s1;
-				/// Pointer to the second array of pointers.
-				term_type const **	m_ptr2;
-				/// Size of the second array of pointers.
-				const size_type		m_s2;
-				/// Reference to the return series object used during construction.
-				Series			&m_retval;
-				/// Object holding the result of term-by-term multiplications.
-				/**
-				 * This object is an \p std::array of \p term_type.
-				 */
-				mutable mult_res_type	m_tmp;
-		};
-		/// Block-by-block multiplication.
-		/**
-		 * This method expects a \p Functor type exposing the same inteface as default_functor. Functionally, the method
-		 * is equivalent to repeated calls of the methods of \p Functor that will multiply term-by-term the terms
-		 * of the input series and accumulate the result in the output series.
-		 *
-		 * The method will perform the multiplications after logically subdividing the input series in blocks, in order to
-		 * optimize cache memory access patterns.
-		 * 
-		 * @param[in] f multiplication functor.
-		 * 
-		 * @throws unspecified any exception thrown by the public interface of \p Functor or by piranha::safe_cast().
-		 */
-		template <typename Functor>
-		static void blocked_multiplication(const Functor &f)
-		{
-			typedef typename std::decay<decltype(f.m_s1)>::type size_type;
-			const size_type size1 = f.m_s1, size2 = f.m_s2, bsize1 = safe_cast<size_type>(tuning::get_multiplication_block_size()),
-				nblocks1 = size1 / bsize1, bsize2 = bsize1, nblocks2 = size2 / bsize2;
-			// Start and end of last (possibly irregular) blocks.
-			const size_type i_ir_start = nblocks1 * bsize1, i_ir_end = size1;
-			const size_type j_ir_start = nblocks2 * bsize2, j_ir_end = size2;
-			for (size_type n1 = 0u; n1 < nblocks1; ++n1) {
-				const size_type i_start = n1 * bsize1, i_end = i_start + bsize1;
-				// regulars1 * regulars2
-				for (size_type n2 = 0u; n2 < nblocks2; ++n2) {
-					const size_type j_start = n2 * bsize2, j_end = j_start + bsize2;
-					for (size_type i = i_start; i < i_end; ++i) {
-						for (size_type j = j_start; j < j_end; ++j) {
-							f(i,j);
-							f.insert();
-						}
-					}
-				}
-				// regulars1 * rem2
-				for (size_type i = i_start; i < i_end; ++i) {
-					for (size_type j = j_ir_start; j < j_ir_end; ++j) {
-						f(i,j);
-						f.insert();
-					}
-				}
-			}
-			// rem1 * regulars2
-			for (size_type n2 = 0u; n2 < nblocks2; ++n2) {
-				const size_type j_start = n2 * bsize2, j_end = j_start + bsize2;
-				for (size_type i = i_ir_start; i < i_ir_end; ++i) {
-					for (size_type j = j_start; j < j_end; ++j) {
-						f(i,j);
-						f.insert();
-					}
-				}
-			}
-			// rem1 * rem2.
-			for (size_type i = i_ir_start; i < i_ir_end; ++i) {
-				for (size_type j = j_ir_start; j < j_ir_end; ++j) {
-					f(i,j);
-					f.insert();
-				}
-			}
-		}
-		/// Estimate size of series multiplication.
-		/**
-		 * This method expects a \p Functor type exposing the same inteface as default_functor. The method
-		 * will employ a statistical approach to estimate the size of the output of the series multiplication represented
-		 * by \p f (without actually going through the whole calculation).
-		 * 
-		 * If either input series has a null size, zero will be returned.
-		 * 
-		 * @param[in] f multiplication functor.
-		 * 
-		 * @return the estimated size of the series multiplication represented by \p f.
-		 * 
-		 * @throws unspecified any exception thrown by:
-		 * - memory allocation errors in standard containers,
-		 * - overflow errors while converting between integer types,
-		 * - the public interface of \p Functor.
-		 */
-		template <typename Functor>
-		static typename Series::size_type estimate_final_series_size(const Functor &f)
-		{
-			typedef typename Series::size_type bucket_size_type;
-			typedef typename std::decay<decltype(f.m_s1)>::type size_type;
-			const size_type size1 = f.m_s1, size2 = f.m_s2;
-			// If one of the two series is empty, just return 0.
-			if (unlikely(!size1 || !size2)) {
-				return 0u;
-			}
-			// Cache reference to return series.
-			auto &retval = f.m_retval;
-			// NOTE: Hard-coded number of trials = 10.
-			// NOTE: here consider that in case of extremely sparse series with few terms (e.g., next to the lower limit
-			// for which this function is called) this will incur in noticeable overhead, since we will need many term-by-term
-			// before encountering the first duplicate.
-			const auto ntrials = 10u;
-			// NOTE: Hard-coded value for the estimation multiplier.
-			// NOTE: This value should be tuned for performance/memory usage tradeoffs.
-			const auto multiplier = 2;
-			// Size of the multiplication result
-			// Vectors of indices.
-			std::vector<size_type> v_idx1, v_idx2;
-			for (size_type i = 0u; i < size1; ++i) {
-				v_idx1.push_back(i);
-			}
-			for (size_type i = 0u; i < size2; ++i) {
-				v_idx2.push_back(i);
-			}
-			// Maxium number of random multiplications before which a duplicate term must be generated.
-			const size_type max_M = static_cast<size_type>(((integer(size1) * size2) / multiplier).sqrt());
-			// Random number engine.
-			std::mt19937 engine;
-			// Init counter.
-			integer total(0);
-			// Go with the trials.
-			// NOTE: This could be easily parallelised, but not sure if it is worth.
-			for (auto n = 0u; n < ntrials; ++n) {
-				// Randomise.
-				std::shuffle(v_idx1.begin(),v_idx1.end(),engine);
-				std::shuffle(v_idx2.begin(),v_idx2.end(),engine);
-				size_type count = 0u;
-				auto it1 = v_idx1.begin(), it2 = v_idx2.begin();
-				while (count < max_M) {
-					if (it1 == v_idx1.end()) {
-						// Each time we wrap around the first series,
-						// wrap around also the second one and rotate it.
-						it1 = v_idx1.begin();
-						auto middle = v_idx2.end();
-						--middle;
-						std::rotate(v_idx2.begin(),middle,v_idx2.end());
-						it2 = v_idx2.begin();
-					}
-					if (it2 == v_idx2.end()) {
-						it2 = v_idx2.begin();
-					}
-					// Perform multiplication and check if it produces a new term.
-					f(*it1,*it2);
-					f.insert();
-					constexpr std::size_t result_size = Series::term_type::key_type::multiply_arity;
-					// Check for unlikely overflow when increasing count.
-					if (unlikely(result_size > std::numeric_limits<size_type>::max() ||
-						count > std::numeric_limits<size_type>::max() - result_size))
-					{
-						piranha_throw(std::overflow_error,"overflow error");
-					}
-					if (retval.size() != count + result_size) {
-						break;
-					}
-					// Increase cycle variables.
-					count += result_size;
-					++it1;
-					++it2;
-				}
-				total += count;
-				// Reset retval.
-				retval.m_container.clear();
-			}
-			const auto mean = total / ntrials;
-			// Avoid division by zero.
-			if (total.sign()) {
-				const integer M = (mean * mean * multiplier * total) / total;
-				return static_cast<bucket_size_type>(M);
-			} else {
-				return static_cast<bucket_size_type>(mean * mean * multiplier);
-			}
-		}
-		/// Trace series size estimates.
-		/**
-		 * Record in the piranha::tracing framework the outcome of result size estimation via estimate_final_series_size().
-		 * 
-		 * The string descriptors and associated data are:
-		 * 
-		 * - <tt>number_of_estimates</tt>, <tt>unsigned long long</tt>, corresponding to the total number of times
-		 *   this function has been called;
-		 * - <tt>number_of_correct_estimates</tt>, <tt>unsigned long long</tt>, corresponding to the total number of times
-		 *   this function has been called with <tt>estimate >= real_size</tt>;
-		 * - <tt>accumulated_estimate_ratio</tt>, <tt>double</tt>, corresponding to the accumulated value of <tt>estimate / real_size</tt>.
-		 * 
-		 * In order to avoid potential divisions by zero, if \p real_size is zero no tracing will be performed.
-		 * 
-		 * @param[in] real_size the real size of the output series.
-		 * @param[in] estimate the size of the output series as estimated by estimate_final_series_size().
-		 * 
-		 * @throws unspecified any exception thrown by tracing::trace().
-		 */
-		static void trace_estimates(const typename Series::size_type &real_size, const typename Series::size_type &estimate)
-		{
-			if (unlikely(!real_size)) {
-				return;
-			}
-			tracing::trace("number_of_estimates",[](boost::any &x) {
-				if (unlikely(x.empty())) {
-					x = 0ull;
-				}
-				auto ptr = boost::any_cast<unsigned long long>(&x);
-				if (likely((bool)ptr)) {
-					++*ptr;
-				}
-			});
-			tracing::trace("number_of_correct_estimates",[real_size,estimate](boost::any &x) {
-				if (unlikely(x.empty())) {
-					x = 0ull;
-				}
-				auto ptr = boost::any_cast<unsigned long long>(&x);
-				if (likely((bool)ptr)) {
-					*ptr += static_cast<unsigned long long>(estimate >= real_size);
-				}
-			});
-			tracing::trace("accumulated_estimate_ratio",[real_size,estimate](boost::any &x) {
-				if (unlikely(x.empty())) {
-					x = 0.;
-				}
-				auto ptr = boost::any_cast<double>(&x);
-				if (likely((bool)ptr && estimate)) {
-					*ptr += static_cast<double>(estimate) / static_cast<double>(real_size);
-				}
-			});
-		}
-	private:
-		template <typename RetvalList, typename Size>
-		static void final_merge(Series &retval, RetvalList &retval_list, const Size &n_threads)
-		{
-			piranha_assert(n_threads > 1u);
-			piranha_assert(retval.m_container.bucket_count());
-			typedef typename std::vector<std::pair<typename Series::size_type,decltype(retval.m_container._m_begin())>> container_type;
-			typedef typename container_type::size_type size_type;
-			// First, let's fill a vector assigning each term of each element in retval_list to a bucket in retval.
-			const size_type size = static_cast<size_type>(
-				std::accumulate(retval_list.begin(),retval_list.end(),integer(0),[](const integer &n, const Series &r) {return n + r.size();}));
-			container_type idx(size);
-			future_list<std::future<void>> f_list1;
-			piranha_assert(retval_list.size() <= n_threads);
-			try {
-				size_type i = 0u;
-				unsigned thread_idx = 0u;
-				for (auto r_it = retval_list.begin(); r_it != retval_list.end(); ++r_it, ++thread_idx) {
-					auto f = [&idx,&retval,i,r_it]() {
-						const auto it_f = r_it->m_container._m_end();
-						// NOTE: size_type can represent the sum of the sizes of all retvals,
-						// so it will not overflow here.
-						size_type tmp_i = i;
-						for (auto it = r_it->m_container._m_begin(); it != it_f; ++it, ++tmp_i) {
-							piranha_assert(tmp_i < idx.size());
-							idx[tmp_i] = std::make_pair(retval.m_container._bucket(*it),it);
-						}
-					};
-					f_list1.push_back(thread_pool::enqueue(thread_idx,f));
-					i += r_it->size();
-				}
-				f_list1.wait_all();
-				f_list1.get_all();
-			} catch (...) {
-				f_list1.wait_all();
-				throw;
-			}
-			future_list<std::future<void>> f_list2;
-			std::mutex m;
-			std::vector<integer> new_sizes;
-			new_sizes.reserve(static_cast<std::vector<integer>::size_type>(n_threads));
-			if (unlikely(new_sizes.capacity() != n_threads)) {
-				piranha_throw(std::bad_alloc,);
-			}
-			const typename Series::size_type bucket_count = retval.m_container.bucket_count(), block_size = bucket_count / n_threads;
-			try {
-				for (Size n = 0u; n < n_threads; ++n) {
-					// These are the bucket indices allowed to the current thread.
-					const typename Series::size_type start = n * block_size, end = (n == n_threads - 1u) ? bucket_count : (n + 1u) * block_size;
-					auto f = [start,end,&size,&retval,&idx,&m,&new_sizes]() {
-						size_type count_plus = 0u, count_minus = 0u;
-						for (size_type i = 0u; i < size; ++i) {
-							const auto &bucket_idx = idx[i].first;
-							auto &term_it = idx[i].second;
-							if (bucket_idx >= start && bucket_idx < end) {
-								// Reconstruct part of series insertion, without the update in the number of elements.
-								// NOTE: compatibility and ignorability do not matter, as terms being inserted come from series
-								// anyway. Same for check on bucket_count.
-								const auto it = retval.m_container._find(*term_it,bucket_idx);
-								if (it == retval.m_container.end()) {
-									// Term is new.
-									retval.m_container._unique_insert(std::move(*term_it),bucket_idx);
-									// Update term count.
-									piranha_assert(count_plus < std::numeric_limits<size_type>::max());
-									++count_plus;
-								} else {
-									// Assert the existing term is not ignorable and it is compatible.
-									piranha_assert(!it->is_ignorable(retval.m_symbol_set) && it->is_compatible(retval.m_symbol_set));
-									// Cleanup function.
-									auto cleanup = [&]() {
-										if (unlikely(it->is_ignorable(retval.m_symbol_set))) {
-											retval.m_container._erase(it);
-											// After term is erased, update count.
-											piranha_assert(count_minus < std::numeric_limits<size_type>::max());
-											++count_minus;
-										}
-									};
-									try {
-										// The term exists already, update it.
-										retval.template insertion_cf_arithmetics<true>(it,std::move(*term_it));
-										// Check if the term has become ignorable after the modification.
-										cleanup();
-									} catch (...) {
-										cleanup();
-										throw;
-									}
-								}
-							}
-						}
-						// Store the new size.
-						std::lock_guard<std::mutex> lock(m);
-						new_sizes.push_back(integer(count_plus) - integer(count_minus));
-					};
-					// NOTE: here the static cast is safe as nthreads is coming from a call to
-					// the size of the thread pool.
-					f_list2.push_back(thread_pool::enqueue(static_cast<unsigned>(n),f));
-				}
-				f_list2.wait_all();
-				f_list2.get_all();
-			} catch (...) {
-				f_list2.wait_all();
-				throw;
-			}
-			// Final update of retval's size.
-			const auto new_size = std::accumulate(new_sizes.begin(),new_sizes.end(),integer(0));
-			piranha_assert(new_size + retval.m_container.size() >= 0);
-			retval.m_container._update_size(static_cast<decltype(retval.m_container.size())>(new_size + retval.m_container.size()));
-			// Take care of rehashing, if needed.
-			if (unlikely(retval.m_container.load_factor() > retval.m_container.max_load_factor())) {
-				retval.m_container.rehash(
-					safe_cast<typename Series::size_type>(std::ceil(static_cast<double>(retval.size()) / retval.m_container.max_load_factor()))
-				);
-			}
-		}
-		// Functor tasked to prepare return value(s) with estimated bucket sizes (if
-		// it is worth to perform such analysis).
-		template <typename Functor>
-		static std::pair<bool,typename Series::size_type> rehasher(const Functor &f)
-		{
-			const auto s1 = f.m_s1, s2 = f.m_s2;
-			auto &r = f.m_retval;
-			// NOTE: hard-coded value of 100000 for minimm number of terms multiplications.
-			if (s2 && s1 >= 100000u / s2) {
-				// NOTE: here we could have (very unlikely) some overflow or memory error in the computation
-				// of the estimate or in rehashing. In such a case, just ignore the rehashing, clean
-				// up retval just to be sure, and proceed.
-				try {
-					auto size = estimate_final_series_size(f);
-					r.m_container.rehash(safe_cast<decltype(size)>(std::ceil(static_cast<double>(size) / r.m_container.max_load_factor())));
-					return std::make_pair(true,size);
-				} catch (...) {
-					r.m_container.clear();
-					return std::make_pair(false,typename Series::size_type(0u));
-				}
-			}
-			return std::make_pair(false,typename Series::size_type(0u));
-		}
-	protected:
-		/// Const pointer to the first series operand.
-		Series const						*m_s1;
-		/// Const pointer to the second series operand.
-		Series const						*m_s2;
-		/// Vector of const pointers to the terms in the first series.
-		mutable std::vector<typename Series::term_type const *>	m_v1;
-		/// Vector of const pointers to the terms in the second series.
-		mutable std::vector<typename Series::term_type const *>	m_v2;
-};
-=======
 {};
->>>>>>> 2b95a15d
 
 }
 
