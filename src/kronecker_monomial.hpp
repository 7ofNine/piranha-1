/* Copyright 2009-2016 Francesco Biscani (bluescarni@gmail.com)

This file is part of the Piranha library.

The Piranha library is free software; you can redistribute it and/or modify
it under the terms of either:

  * the GNU Lesser General Public License as published by the Free
    Software Foundation; either version 3 of the License, or (at your
    option) any later version.

or

  * the GNU General Public License as published by the Free Software
    Foundation; either version 3 of the License, or (at your option) any
    later version.

or both in parallel, as here.

The Piranha library is distributed in the hope that it will be useful, but
WITHOUT ANY WARRANTY; without even the implied warranty of MERCHANTABILITY
or FITNESS FOR A PARTICULAR PURPOSE.  See the GNU General Public License
for more details.

You should have received copies of the GNU General Public License and the
GNU Lesser General Public License along with the Piranha library.  If not,
see https://www.gnu.org/licenses/. */

#ifndef PIRANHA_KRONECKER_MONOMIAL_HPP
#define PIRANHA_KRONECKER_MONOMIAL_HPP

#include <algorithm>
#include <array>
#include <cstddef>
#include <functional>
#include <initializer_list>
#include <iostream>
#include <iterator>
#include <limits>
#include <memory>
#include <set>
#include <sstream>
#include <stdexcept>
#include <string>
#include <type_traits>
#include <utility>
#include <vector>

#include "config.hpp"
#include "detail/cf_mult_impl.hpp"
#include "detail/km_commons.hpp"
#include "detail/prepare_for_print.hpp"
#include "detail/safe_integral_adder.hpp"
#include "exceptions.hpp"
#include "is_cf.hpp"
#include "is_key.hpp"
#include "kronecker_array.hpp"
#include "math.hpp"
#include "mp_integer.hpp"
#include "mp_rational.hpp"
#include "pow.hpp"
#include "safe_cast.hpp"
#include "serialization.hpp"
#include "static_vector.hpp"
#include "symbol.hpp"
#include "symbol_set.hpp"
#include "term.hpp"
#include "type_traits.hpp"

namespace piranha
{

/// Kronecker monomial class.
/**
 * This class represents a multivariate monomial with integral exponents.
 * The values of the exponents are packed in a signed integer using Kronecker substitution, using the facilities
 * provided
 * by piranha::kronecker_array.
 *
<<<<<<< HEAD
 * This class satisfies the piranha::is_key, piranha::key_has_degree, piranha::key_has_ldegree and piranha::key_is_differentiable type traits.
 *
 * ## Type requirements ##
 *
 * \p T must be suitable for use in piranha::kronecker_array. The default type for \p T is the signed counterpart of \p std::size_t.
=======
 * This class satisfies the piranha::is_key, piranha::key_has_degree, piranha::key_has_ldegree and
 * piranha::key_is_differentiable type traits.
 *
 * ## Type requirements ##
 *
 * \p T must be suitable for use in piranha::kronecker_array. The default type for \p T is the signed counterpart of \p
 * std::size_t.
>>>>>>> 1720868b
 *
 * ## Exception safety guarantee ##
 *
 * Unless otherwise specified, this class provides the strong exception safety guarantee for all operations.
 *
 * ## Move semantics ##
 *
 * The move semantics of this class are equivalent to the move semantics of C++ signed integral types.
 *
 * ## Serialization ##
 *
 * This class supports serialization.
<<<<<<< HEAD
 *
 * @author Francesco Biscani (bluescarni@gmail.com)
=======
>>>>>>> 1720868b
 */
// TODO:
// - consider abstracting the km_commons in a class and use it both here and in rtkm.
// - document the fact that, since the serialization routine does not have the symbol_set available,
//   it is impossible to (de)serialize this class in a portable way.
template <typename T = std::make_signed<std::size_t>::type>
class kronecker_monomial
{
public:
    /// Alias for \p T.
    typedef T value_type;

private:
    typedef kronecker_array<value_type> ka;

public:
    /// Size type.
    /**
     * Used to represent the number of variables in the monomial. Equivalent to the size type of
     * piranha::kronecker_array.
     */
    typedef typename ka::size_type size_type;
    /// Vector type used for temporary packing/unpacking.
    // NOTE: this essentially defines a maximum number of small ints that can be packed in m_value,
    // as we always need to pass through pack/unpack. In practice, it does not matter: in current
    // architectures the bit width limit will result in kronecker array's limits to be smaller than
    // 255 items.
    using v_type = static_vector<value_type, 255u>;

private:
#if !defined(PIRANHA_DOXYGEN_INVOKED)
    // Eval and sub typedef.
    template <typename U, typename = void>
    struct eval_type_ {
    };
    template <typename U>
    using e_type = decltype(math::pow(std::declval<U const &>(), std::declval<value_type const &>()));
    template <typename U>
    struct eval_type_<U, typename std::enable_if<is_multipliable_in_place<e_type<U>>::value
                                                 && std::is_constructible<e_type<U>, int>::value
                                                 && detail::is_pmappable<U>::value>::type> {
        using type = e_type<U>;
    };
    // The final typedef.
    template <typename U>
    using eval_type = typename eval_type_<U>::type;
    // Enabler for pow.
    template <typename U>
    using pow_enabler = typename std::
        enable_if<has_safe_cast<T, decltype(std::declval<integer &&>() * std::declval<const U &>())>::value, int>::type;
    // Serialization support.
    friend class boost::serialization::access;
    template <typename Archive>
    void serialize(Archive &ar, unsigned int)
    {
        ar &m_value;
    }
    // Enabler for multiply().
    template <typename Cf>
    using multiply_enabler = typename std::enable_if<detail::true_tt<detail::cf_mult_enabler<Cf>>::value, int>::type;
    // Subs utilities.
    template <typename U>
    using subs_type__ = decltype(math::pow(std::declval<const U &>(), std::declval<const value_type &>()));
    template <typename U, typename = void>
    struct subs_type_ {
    };
    template <typename U>
    struct subs_type_<U,
                      typename std::enable_if<std::is_constructible<subs_type__<U>, int>::value
                                              && std::is_assignable<subs_type__<U> &, subs_type__<U>>::value>::type> {
        using type = subs_type__<U>;
    };
    template <typename U>
    using subs_type = typename subs_type_<U>::type;
    // ipow subs utilities.
    template <typename U>
    using ipow_subs_type__ = decltype(math::pow(std::declval<const U &>(), std::declval<const integer &>()));
    template <typename U, typename = void>
    struct ipow_subs_type_ {
    };
    template <typename U>
    struct ipow_subs_type_<U, typename std::enable_if<std::is_constructible<ipow_subs_type__<U>, int>::value
                                                      && std::is_assignable<ipow_subs_type__<U> &,
                                                                            ipow_subs_type__<U>>::value>::type> {
        using type = ipow_subs_type__<U>;
    };
    template <typename U>
    using ipow_subs_type = typename ipow_subs_type_<U>::type;
    // Enablers for the ctors from container, init list and iterator.
    template <typename U>
    using container_ctor_enabler =
        typename std::enable_if<has_begin_end<const U>::value
                                    && has_safe_cast<T, typename std::iterator_traits<decltype(
                                                            std::begin(std::declval<const U &>()))>::value_type>::value,
                                int>::type;
    template <typename U>
    using init_list_ctor_enabler = container_ctor_enabler<std::initializer_list<U>>;
    template <typename Iterator>
    using it_ctor_enabler =
        typename std::enable_if<is_input_iterator<Iterator>::value
                                    && has_safe_cast<value_type,
                                                     typename std::iterator_traits<Iterator>::value_type>::value,
                                int>::type;
    // Implementation of the ctor from range.
    template <typename Iterator>
    typename v_type::size_type construct_from_range(Iterator begin, Iterator end)
    {
        v_type tmp;
        for (; begin != end; ++begin) {
            tmp.push_back(safe_cast<value_type>(*begin));
        }
        m_value = ka::encode(tmp);
        return tmp.size();
    }
    // Degree utils.
    using degree_type = decltype(std::declval<const T &>() + std::declval<const T &>());
#endif
<<<<<<< HEAD
	public:
		/// Arity of the multiply() method.
		static const std::size_t multiply_arity = 1u;
		/// Default constructor.
		/**
		 * After construction all exponents in the monomial will be zero.
		 */
		kronecker_monomial():m_value(0) {}
		/// Defaulted copy constructor.
		kronecker_monomial(const kronecker_monomial &) = default;
		/// Defaulted move constructor.
		kronecker_monomial(kronecker_monomial &&) = default;
		/// Constructor from container.
		/**
		 * \note
		 * This constructor is enabled only if \p U satisfies piranha::has_begin_end, and the value type
		 * of the iterator type of \p U can be safely cast to \p T.
		 *
		 * This constructor will build internally a vector of values from the input container \p c, encode it and assign the result
		 * to the internal integer instance. The value type of the container is converted to \p T using
		 * piranha::safe_cast().
		 *
		 * @param[in] c the input container.
		 *
		 * @throws std::overflow_error if the container has a size greater than an implementation-defined value.
		 * @throws unspecified any exception thrown by:
		 * - piranha::kronecker_array::encode(),
		 * - piranha::safe_cast(),
		 * - piranha::static_vector::push_back().
		 */
		template <typename U, container_ctor_enabler<U> = 0>
		explicit kronecker_monomial(const U &c):m_value(0)
		{
			construct_from_range(std::begin(c),std::end(c));
		}
		/// Constructor from initializer list.
		/**
		 * \note
		 * This constructor is enabled only if the corresponding constructor from container is enabled.
		 *
		 * This constructor is identical to the constructor from container. It is provided for convenience.
		 *
		 * @param[in] list the input initializer list.
		 *
		 * @throws unspecified any exception thrown by the constructor from container.
		 */
		template <typename U, init_list_ctor_enabler<U> = 0>
		explicit kronecker_monomial(std::initializer_list<U> list):m_value(0)
		{
			construct_from_range(list.begin(),list.end());
		}
		/// Constructor from range.
		/**
		 * \note
		 * This constructor is enabled only if \p Iterator is an input iterator whose value type
		 * is safely convertible to \p T.
		 *
		 * This constructor will build internally a vector of values from the input iterators, encode it and assign the result
		 * to the internal integer instance. The value type of the iterator is converted to \p T using
		 * piranha::safe_cast().
		 *
		 * @param[in] begin beginning of the range.
		 * @param[in] end end of the range.
		 *
		 * @throws std::overflow_error if the distance between \p begin and \p end is greater than an implementation-defined value.
		 * @throws unspecified any exception thrown by:
		 * - piranha::kronecker_array::encode(),
		 * - piranha::safe_cast(),
		 * - piranha::static_vector::push_back(),
		 * - increment and dereference of the input iterators.
		 */
		template <typename Iterator, it_ctor_enabler<Iterator> = 0>
		explicit kronecker_monomial(Iterator begin, Iterator end):m_value(0)
		{
			construct_from_range(begin,end);
		}
		/// Constructor from range and symbol set.
		/**
		 * \note
		 * This constructor is enabled only if the corresponding range constructor is enabled.
		 *
		 * This constructor is identical to the constructor from range. In addition, after construction
		 * it will also check that the distance between \p begin and \p end is equal to the size of \p s.
		 * This constructor is used by piranha::polynomial::find_cf().
		 *
		 * @param[in] begin beginning of the range.
		 * @param[in] end end of the range.
		 * @param[in] s reference symbol set.
		 *
		 * @throws std::invalid_argument if the distance between \p begin and \p end is different from
		 * the size of \p s.
		 * @throws unspecified any exception thrown by the constructor from range.
		 */
		template <typename Iterator, it_ctor_enabler<Iterator> = 0>
		explicit kronecker_monomial(Iterator begin, Iterator end, const symbol_set &s):m_value(0)
		{
			if (unlikely(construct_from_range(begin,end) != s.size())) {
				piranha_throw(std::invalid_argument,"invalid Kronecker monomial");
			}
		}
		/// Constructor from set of symbols.
		/**
		 * After construction all exponents in the monomial will be zero.
		 *
		 * @param[in] args reference set of piranha::symbol.
		 *
		 * @throws unspecified any exception thrown by:
		 * - piranha::kronecker_array::encode(),
		 * - piranha::static_vector::push_back().
		 */
		explicit kronecker_monomial(const symbol_set &args)
		{
			// NOTE: this does incur in some overhead, but on the other hand it runs all sorts of
			// checks on the size of args, the size of tmp, the encoding limits, etc. Probably it is
			// better to leave it like this at the moment, unless it becomes a serious bottleneck.
			v_type tmp;
			for (auto it = args.begin(); it != args.end(); ++it) {
				tmp.push_back(value_type(0));
			}
			m_value = ka::encode(tmp);
		}
		/// Converting constructor.
		/**
		 * This constructor is for use when converting from one term type to another in piranha::series. It will
		 * set the internal integer instance to the same value of \p other, after having checked that
		 * \p other is compatible with \p args.
		 *
		 * @param[in] other construction argument.
		 * @param[in] args reference set of piranha::symbol.
		 *
		 * @throws std::invalid_argument if \p other is not compatible with \p args.
		 */
		explicit kronecker_monomial(const kronecker_monomial &other, const symbol_set &args):m_value(other.m_value)
		{
			if (unlikely(!other.is_compatible(args))) {
				piranha_throw(std::invalid_argument,"incompatible arguments");
			}
		}
		/// Constructor from \p value_type.
		/**
		 * This constructor will initialise the internal integer instance
		 * to \p n.
		 *
		 * @param[in] n initializer for the internal integer instance.
		 */
		explicit kronecker_monomial(const value_type &n):m_value(n) {}
		/// Trivial destructor.
		~kronecker_monomial()
		{
			PIRANHA_TT_CHECK(is_key,kronecker_monomial);
			PIRANHA_TT_CHECK(key_has_degree,kronecker_monomial);
			PIRANHA_TT_CHECK(key_has_ldegree,kronecker_monomial);
			PIRANHA_TT_CHECK(key_is_differentiable,kronecker_monomial);
		}
		/// Defaulted copy assignment operator.
		kronecker_monomial &operator=(const kronecker_monomial &) = default;
		/// Defaulted move assignment operator.
		kronecker_monomial &operator=(kronecker_monomial &&) = default;
		/// Set the internal integer instance.
		/**
		 * @param[in] n value to which the internal integer instance will be set.
		 */
		void set_int(const value_type &n)
		{
			m_value = n;
		}
		/// Get internal instance.
		/**
		 * @return value of the internal integer instance.
		 */
		value_type get_int() const
		{
			return m_value;
		}
		/// Compatibility check.
		/**
		 * Monomial is considered incompatible if any of these conditions holds:
		 *
		 * - the size of \p args is zero and the internal integer is not zero,
		 * - the size of \p args is equal to or larger than the size of the output of piranha::kronecker_array::get_limits(),
		 * - the internal integer is not within the limits reported by piranha::kronecker_array::get_limits().
		 *
		 * Otherwise, the monomial is considered to be compatible for insertion.
		 *
		 * @param[in] args reference set of piranha::symbol.
		 *
		 * @return compatibility flag for the monomial.
		 */
		bool is_compatible(const symbol_set &args) const noexcept
		{
			// NOTE: the idea here is to avoid unpack()ing for performance reasons: these checks
			// are already part of unpack(), and that's why unpack() is used instead of is_compatible()
			// in other methods.
			const auto s = args.size();
			// No args means the value must also be zero.
			if (s == 0u) {
				return !m_value;
			}
			const auto &limits = ka::get_limits();
			// If we overflow the maximum size available, we cannot use this object as key in series.
			if (s >= limits.size()) {
				return false;
			}
			const auto &l = limits[static_cast<decltype(limits.size())>(s)];
			// Value is compatible if it is within the bounds for the given size.
			return (m_value >= std::get<1u>(l) && m_value <= std::get<2u>(l));
		}
		/// Ignorability check.
		/**
		 * A monomial is never considered ignorable.
		 *
		 * @return \p false.
		 */
		bool is_ignorable(const symbol_set &) const noexcept
		{
			return false;
		}
		/// Merge arguments.
		/**
		 * Merge the new arguments set \p new_args into \p this, given the current reference arguments set
		 * \p orig_args.
		 *
		 * @param[in] orig_args original arguments set.
		 * @param[in] new_args new arguments set.
		 *
		 * @return monomial with merged arguments.
		 *
		 * @throws std::invalid_argument if at least one of these conditions is true:
		 * - the size of \p new_args is not greater than the size of \p orig_args,
		 * - not all elements of \p orig_args are included in \p new_args.
		 * @throws unspecified any exception thrown by:
		 * - piranha::kronecker_array::encode(),
		 * - piranha::static_vector::push_back(),
		 * - unpack().
		 */
		kronecker_monomial merge_args(const symbol_set &orig_args, const symbol_set &new_args) const
		{
			return kronecker_monomial(detail::km_merge_args<v_type,ka>(orig_args,new_args,m_value));
		}
		/// Check if monomial is unitary.
		/**
		 * @param[in] args reference set of piranha::symbol.
		 *
		 * @return \p true if all the exponents are zero, \p false otherwise.
		 *
		 * @throws std::invalid_argument if \p this is not compatible with \p args.
		 */
		bool is_unitary(const symbol_set &args) const
		{
			if (unlikely(!is_compatible(args))) {
				piranha_throw(std::invalid_argument,"invalid symbol set");
			}
			// A kronecker code will be zero if all components are zero.
			return !m_value;
		}
		/// Degree.
		/**
		 * The type returned by this method is the type resulting from the addition of two instances
		 * of \p T.
		 *
		 * @param[in] args reference set of symbols.
		 *
		 * @return degree of the monomial.
		 *
		 * @throws std::overflow_error if the computation of the degree overflows.
		 * @throws unspecified any exception thrown by unpack().
		 */
		degree_type degree(const symbol_set &args) const
		{
			const auto tmp = unpack(args);
			// NOTE: this should be guaranteed by the unpack function.
			piranha_assert(tmp.size() == args.size());
			degree_type retval(0);
			for (const auto &x: tmp) {
				// NOTE: here it might be possible to demonstrate that overflow can
				// never occur, and that we can use a normal integral addition.
				detail::safe_integral_adder(retval,static_cast<degree_type>(x));
			}
			return retval;
		}
		/// Low degree (equivalent to the degree).
		degree_type ldegree(const symbol_set &args) const
		{
			return degree(args);
		}
		/// Partial degree.
		/**
		 * Partial degree of the monomial: only the symbols at the positions specified by \p p are considered.
		 * The type returned by this method is the type resulting from the addition of two instances
		 * of \p T.
		 *
		 * @param[in] p positions of the symbols to be considered in the calculation of the degree.
		 * @param[in] args reference set of piranha::symbol.
		 *
		 * @return the summation of the exponents of the monomial at the positions specified by \p p.
		 *
		 * @throws std::invalid_argument if \p p is not compatible with \p args.
		 * @throws std::overflow_error if the computation of the degree overflows.
		 * @throws unspecified any exception thrown by unpack().
		 */
		degree_type degree(const symbol_set::positions &p, const symbol_set &args) const
		{
			const auto tmp = unpack(args);
			piranha_assert(tmp.size() == args.size());
			if (unlikely(p.size() && p.back() >= tmp.size())) {
				piranha_throw(std::invalid_argument,"invalid positions");
			}
			auto cit = tmp.begin();
			degree_type retval(0);
			for (const auto &i: p) {
				detail::safe_integral_adder(retval,static_cast<degree_type>(cit[i]));
			}
			return retval;
		}
		/// Partial low degree (equivalent to the partial degree).
		degree_type ldegree(const symbol_set::positions &p, const symbol_set &args) const
		{
			return degree(p,args);
		}
		/// Multiply terms with a Kronecker monomial key.
		/**
		 * \note
		 * This method is enabled only if \p Cf satisfies piranha::is_cf, it is multipliable in-place, it is multipliable yielding a result
		 * of type \p Cf, and it is copy-assignable.
		 *
		 * Multiply \p t1 by \p t2, storing the result in the only element of \p res. This method
		 * offers the basic exception safety guarantee. If \p Cf is an instance of piranha::mp_rational, then
		 * only the numerators of the coefficients will be multiplied.
		 *
		 * Note that the key of the return value is generated directly from the addition of the values of the input keys.
		 * No check is performed for overflow of either the limits of the integral type or the limits of the Kronecker codification.
		 *
		 * @param[out] res return value.
		 * @param[in] t1 first argument.
		 * @param[in] t2 second argument.
		 *
		 * @throws unspecified any exception thrown by the multiplication of the coefficients.
		 */
		template <typename Cf, multiply_enabler<Cf> = 0>
		static void multiply(std::array<term<Cf,kronecker_monomial>,multiply_arity> &res, const term<Cf,kronecker_monomial> &t1,
			const term<Cf,kronecker_monomial> &t2, const symbol_set &)
		{
			auto &t = res[0u];
			// Coefficient first.
			detail::cf_mult_impl(t.m_cf,t1.m_cf,t2.m_cf);
			// Now the key.
			t.m_key.m_value = static_cast<value_type>(t1.m_key.get_int() + t2.m_key.get_int());
		}
		/// Hash value.
		/**
		 * @return the internal integer instance, cast to \p std::size_t.
		 */
		std::size_t hash() const
		{
			return static_cast<std::size_t>(m_value);
		}
		/// Equality operator.
		/**
		 * @param[in] other comparison argument.
		 *
		 * @return \p true if the internal integral instance of \p this is equal to the integral instance of \p other,
		 * \p false otherwise.
		 */
		bool operator==(const kronecker_monomial &other) const
		{
			return m_value == other.m_value;
		}
		/// Inequality operator.
		/**
		 * @param[in] other comparison argument.
		 *
		 * @return the opposite of operator==().
		 */
		bool operator!=(const kronecker_monomial &other) const
		{
			return m_value != other.m_value;
		}
		/// Name of the linear argument.
		/**
		 * If the monomial is linear in a variable (i.e., all exponents are zero apart from a single unitary
		 * exponent), the name of the variable will be returned. Otherwise, an error will be raised.
		 *
		 * @param[in] args reference set of piranha::symbol.
		 *
		 * @return name of the linear variable.
		 *
		 * @throws std::invalid_argument if the monomial is not linear.
		 * @throws unspecified any exception thrown by unpack().
		 */
		std::string linear_argument(const symbol_set &args) const
		{
			const auto v = unpack(args);
			const auto size = args.size();
			decltype(args.size()) n_linear = 0u, candidate = 0u;
			for (typename v_type::size_type i = 0u; i < size; ++i) {
				integer tmp = safe_cast<integer>(v[i]);
				if (tmp.sign() == 0) {
					continue;
				}
				if (tmp != 1) {
					piranha_throw(std::invalid_argument,"exponent is not unitary");
				}
				candidate = i;
				++n_linear;
			}
			if (n_linear != 1u) {
				piranha_throw(std::invalid_argument,"monomial is not linear");
			}
			return args[static_cast<decltype(args.size())>(candidate)].get_name();
		}
		/// Exponentiation.
		/**
		 * \note
		 * This method is enabled only if \p U is multipliable by piranha::integer and the result type can be
		 * safely cast back to \p T.
		 *
		 * Will return a monomial corresponding to \p this raised to the <tt>x</tt>-th power. The exponentiation
		 * is computed via the multiplication of the exponents promoted to piranha::integer by \p x. The result will
		 * be cast back to \p T via piranha::safe_cast().
		 *
		 * @param[in] x exponent.
		 * @param[in] args reference set of piranha::symbol.
		 *
		 * @return \p this to the power of \p x.
		 *
		 * @throws unspecified any exception thrown by:
		 * - unpack(),
		 * - piranha::safe_cast(),
		 * - the constructor and multiplication operator of piranha::integer,
		 * - piranha::kronecker_array::encode().
		 */
		template <typename U, pow_enabler<U> = 0>
		kronecker_monomial pow(const U &x, const symbol_set &args) const
		{
			auto v = unpack(args);
			for (auto &n: v) {
				n = safe_cast<value_type>(integer(n) * x);
			}
			kronecker_monomial retval;
			retval.m_value = ka::encode(v);
			return retval;
		}
		/// Unpack internal integer instance.
		/**
		 * Will decode the internal integral instance into a piranha::static_vector of size equal to the size of \p args.
		 *
		 * @param[in] args reference set of piranha::symbol.
		 *
		 * @return piranha::static_vector containing the result of decoding the internal integral instance via
		 * piranha::kronecker_array.
		 *
		 * @throws std::invalid_argument if the size of \p args is larger than the maximum size of piranha::static_vector.
		 * @throws unspecified any exception thrown by piranha::kronecker_array::decode().
		 */
		v_type unpack(const symbol_set &args) const
		{
			return detail::km_unpack<v_type,ka>(args,m_value);
		}
		/// Print.
		/**
		 * Will print to stream a human-readable representation of the monomial.
		 *
		 * @param[in] os target stream.
		 * @param[in] args reference set of piranha::symbol.
		 *
		 * @throws unspecified any exception thrown by unpack() or by streaming instances of \p value_type.
		 */
		void print(std::ostream &os, const symbol_set &args) const
		{
			const auto tmp = unpack(args);
			piranha_assert(tmp.size() == args.size());
			const value_type zero(0), one(1);
			bool empty_output = true;
			for (decltype(tmp.size()) i = 0u; i < tmp.size(); ++i) {
				if (tmp[i] != zero) {
					if (!empty_output) {
						os << '*';
					}
					os << args[i].get_name();
					empty_output = false;
					if (tmp[i] != one) {
						os << "**" << detail::prepare_for_print(tmp[i]);
					}
				}
			}
		}
		/// Print in TeX mode.
		/**
		 * Will print to stream a TeX representation of the monomial.
		 *
		 * @param[in] os target stream.
		 * @param[in] args reference set of piranha::symbol.
		 *
		 * @throws unspecified any exception thrown by unpack() or by streaming instances of \p value_type.
		 */
		void print_tex(std::ostream &os, const symbol_set &args) const
		{
			const auto tmp = unpack(args);
			std::ostringstream oss_num, oss_den, *cur_oss;
			const value_type zero(0), one(1);
			value_type cur_value;
			for (decltype(tmp.size()) i = 0u; i < tmp.size(); ++i) {
				cur_value = tmp[i];
				if (cur_value != zero) {
					// NOTE: here negate() is safe because of the symmetry in kronecker_array.
					cur_oss = (cur_value > zero) ? std::addressof(oss_num) : (math::negate(cur_value),std::addressof(oss_den));
					(*cur_oss) << "{" << args[i].get_name() << "}";
					if (cur_value != one) {
						(*cur_oss) << "^{" << static_cast<long long>(cur_value) << "}";
					}
				}
			}
			const std::string num_str = oss_num.str(), den_str = oss_den.str();
			if (!num_str.empty() && !den_str.empty()) {
				os << "\\frac{" << num_str << "}{" << den_str << "}";
			} else if (!num_str.empty() && den_str.empty()) {
				os << num_str;
			} else if (num_str.empty() && !den_str.empty()) {
				os << "\\frac{1}{" << den_str << "}";
			}
		}
		/// Partial derivative.
		/**
		 * This method will return the partial derivative of \p this with respect to the symbol at the position indicated by \p p.
		 * The result is a pair consisting of the exponent associated to \p p before differentiation and the monomial itself
		 * after differentiation. If \p p is empty or if the exponent associated to it is zero,
		 * the returned pair will be <tt>(0,kronecker_monomial{args})</tt>.
		 *
		 * @param[in] p position of the symbol with respect to which the differentiation will be calculated.
		 * @param[in] args reference set of piranha::symbol.
		 *
		 * @return result of the differentiation.
		 *
		 * @throws std::invalid_argument if the computation of the derivative causes a negative overflow,
		 * or if \p p is incompatible with \p args or it has a size greater than one.
		 * @throws unspecified any exception thrown by:
		 * - unpack(),
		 * - piranha::math::is_zero(),
		 * - piranha::kronecker_array::encode().
		 */
		std::pair<T,kronecker_monomial> partial(const symbol_set::positions &p, const symbol_set &args) const
		{
			auto v = unpack(args);
			// Cannot take derivative wrt more than one variable, and the position of that variable
			// must be compatible with the monomial.
			if (p.size() > 1u || (p.size() == 1u && p.back() >= args.size())) {
				piranha_throw(std::invalid_argument,"invalid size of symbol_set::positions");
			}
			// Derivative wrt a variable not in the monomial: position is empty, or refers to a
			// variable with zero exponent.
			// NOTE: safe to take v.begin() here, as the checks on the positions above ensure
			// there is a valid position and hence the size must be not zero.
			if (!p.size() || math::is_zero(v.begin()[*p.begin()])) {
				return std::make_pair(T(0),kronecker_monomial(args));
			}
			auto v_b = v.begin();
			// Original exponent.
			T n(v_b[*p.begin()]);
			// Decrement the exponent in the monomial.
			if (unlikely(n == std::numeric_limits<T>::min())) {
				piranha_throw(std::invalid_argument,"negative overflow error in the calculation of the "
					"partial derivative of a monomial");
			}
			v_b[*p.begin()] = static_cast<T>(n - T(1));
			kronecker_monomial tmp_km;
			tmp_km.m_value = ka::encode(v);
			return std::make_pair(n,std::move(tmp_km));
		}
		/// Integration.
		/**
		 * Will return the antiderivative of \p this with respect to symbol \p s. The result is a pair
		 * consisting of the exponent associated to \p s increased by one and the monomial itself
		 * after integration. If \p s is not in \p args, the returned monomial will have an extra exponent
		 * set to 1 in the same position \p s would have if it were added to \p args.
		 *
		 * If the exponent corresponding to \p s is -1, an error will be produced.
		 *
		 * @param[in] s symbol with respect to which the integration will be calculated.
		 * @param[in] args reference set of piranha::symbol.
		 *
		 * @return result of the integration.
		 *
		 * @throws std::invalid_argument if the exponent associated to \p s is -1 or if the value of an exponent overflows.
		 * @throws unspecified any exception thrown by:
		 * - unpack(),
		 * - piranha::math::is_zero(),
		 * - piranha::static_vector::push_back(),
		 * - piranha::kronecker_array::encode().
		 */
		std::pair<T,kronecker_monomial> integrate(const symbol &s, const symbol_set &args) const
		{
			v_type v = unpack(args), retval;
			value_type expo(0), one(1);
			for (min_int<typename v_type::size_type,decltype(args.size())> i = 0u; i < args.size(); ++i) {
				if (math::is_zero(expo) && s < args[i]) {
					// If we went past the position of s in args and still we
					// have not performed the integration, it means that we need to add
					// a new exponent.
					retval.push_back(one);
					expo = one;
				}
				retval.push_back(v[i]);
				if (args[i] == s) {
					// NOTE: here using i is safe: if retval gained an extra exponent in the condition above,
					// we are never going to land here as args[i] is at this point never going to be s.
					if (unlikely(retval[i] == std::numeric_limits<value_type>::max())) {
						piranha_throw(std::invalid_argument,"positive overflow error in the calculation of the integral of a monomial");
					}
					retval[i] = static_cast<value_type>(retval[i] + value_type(1));
					if (math::is_zero(retval[i])) {
						piranha_throw(std::invalid_argument,"unable to perform monomial integration: negative unitary exponent");
					}
					expo = retval[i];
				}
			}
			// If expo is still zero, it means we need to add a new exponent at the end.
			if (math::is_zero(expo)) {
				retval.push_back(one);
				expo = one;
			}
			return std::make_pair(expo,kronecker_monomial(ka::encode(retval)));
		}
		/// Evaluation.
		/**
		 * \note
		 * This method is available only if \p U satisfies the following requirements:
		 * - it can be used in piranha::symbol_set::positions_map,
		 * - it can be used in piranha::math::pow() with the monomial exponents as powers, yielding a type \p eval_type,
		 * - \p eval_type is constructible from \p int,
		 * - \p eval_type is multipliable in place.
		 *
		 * The return value will be built by iteratively applying piranha::math::pow() using the values provided
		 * by \p pmap as bases and the values in the monomial as exponents. If the size of the monomial is zero, 1 will be
		 * returned. If the positions in \p pmap do not reference
		 * only and all the exponents in the monomial, an error will be thrown.
		 *
		 * @param[in] pmap piranha::symbol_set::positions_map that will be used for substitution.
		 * @param[in] args reference set of piranha::symbol.
		 *
		 * @return the result of evaluating \p this with the values provided in \p pmap.
		 *
		 * @throws std::invalid_argument if \p pmap is not compatible with \p args.
		 * @throws unspecified any exception thrown by:
		 * - unpack(),
		 * - construction of the return type,
		 * - piranha::math::pow() or the in-place multiplication operator of the return type.
		 */
		template <typename U>
		eval_type<U> evaluate(const symbol_set::positions_map<U> &pmap, const symbol_set &args) const
		{
			using return_type = eval_type<U>;
			using size_type = typename v_type::size_type;
			// NOTE: here we can check the pmap size only against args.
			if (unlikely(pmap.size() != args.size() || (pmap.size() && pmap.back().first != pmap.size() - 1u))) {
				piranha_throw(std::invalid_argument,"invalid positions map for evaluation");
			}
			auto v = unpack(args);
			return_type retval(1);
			auto it = pmap.begin();
			for (min_int<size_type,decltype(args.size())> i = 0u; i < args.size(); ++i, ++it) {
				piranha_assert(it != pmap.end() && it->first == i);
				retval *= math::pow(it->second,v[i]);
			}
			piranha_assert(it == pmap.end());
			return retval;
		}
		/// Substitution.
		/**
		 * \note
		 * This method is enabled only if:
		 * - \p U can be raised to the value type, yielding a type \p subs_type,
		 * - \p subs_type can be constructed from \p int and it is assignable.
		 *
		 * The algorithm is equivalent to the one implemented in piranha::monomial::subs().
		 *
		 * @param[in] s name of the symbol that will be substituted.
		 * @param[in] x quantity that will be substituted in place of \p s.
		 * @param[in] args reference set of piranha::symbol.
		 *
		 * @return the result of substituting \p x for \p s.
		 *
		 * @throws unspecified any exception thrown by:
		 * - unpack(),
		 * - construction and assignment of the return value,
		 * - piranha::math::pow(),
		 * - piranha::static_vector::push_back(),
		 * - piranha::kronecker_array::encode().
		 */
		template <typename U>
		std::vector<std::pair<subs_type<U>,kronecker_monomial>> subs(const std::string &s, const U &x, const symbol_set &args) const
		{
			using s_type = subs_type<U>;
			std::vector<std::pair<s_type,kronecker_monomial>> retval;
			const auto v = unpack(args);
			v_type new_v;
			s_type retval_s(1);
			for (min_int<typename v_type::size_type,decltype(args.size())> i = 0u; i < args.size(); ++i) {
				if (args[i].get_name() == s) {
					retval_s = math::pow(x,v[i]);
					new_v.push_back(value_type(0));
				} else {
					new_v.push_back(v[i]);
				}
			}
			piranha_assert(new_v.size() == v.size());
			retval.push_back(std::make_pair(std::move(retval_s),kronecker_monomial(ka::encode(new_v))));
			return retval;
		}
		/// Substitution of integral power.
		/**
		 * \note
		 * This method is enabled only if:
		 * - \p U can be raised to a piranha::integer power, yielding a type \p subs_type,
		 * - \p subs_type is constructible from \p int and assignable.
		 *
		 * This method works in the same way as piranha::monomial::ipow_subs().
		 *
		 * @param[in] s name of the symbol that will be substituted.
		 * @param[in] n power of \p s that will be substituted.
		 * @param[in] x quantity that will be substituted in place of \p s to the power of \p n.
		 * @param[in] args reference set of piranha::symbol.
		 *
		 * @return the result of substituting \p x for \p s to the power of \p n.
		 *
		 * @throws unspecified any exception thrown by:
		 * - unpack(),
		 * - construction and assignment of the return value,
		 * - construction of piranha::rational,
		 * - piranha::safe_cast(),
		 * - piranha::math::pow(),
		 * - piranha::static_vector::push_back(),
		 * - the in-place subtraction operator of the exponent type,
		 * - piranha::kronecker_array::encode().
		 */
		template <typename U>
		std::vector<std::pair<ipow_subs_type<U>,kronecker_monomial>> ipow_subs(const std::string &s, const integer &n, const U &x, const symbol_set &args) const
		{
			using s_type = ipow_subs_type<U>;
			const auto v = unpack(args);
			v_type new_v;
			s_type retval_s(1);
			for (min_int<typename v_type::size_type,decltype(args.size())> i = 0u; i < args.size(); ++i) {
				new_v.push_back(v[i]);
				if (args[i].get_name() == s) {
					const rational tmp(safe_cast<integer>(v[i]),n);
					if (tmp >= 1) {
						const auto tmp_t = static_cast<integer>(tmp);
						retval_s = math::pow(x,tmp_t);
						new_v[i] -= tmp_t * n;
					}
				}
			}
			std::vector<std::pair<s_type,kronecker_monomial>> retval;
			retval.push_back(std::make_pair(std::move(retval_s),kronecker_monomial(ka::encode(new_v))));
			return retval;
		}
		/// Identify symbols that can be trimmed.
		/**
		 * This method is used in piranha::series::trim(). The input parameter \p candidates
		 * contains a set of symbols that are candidates for elimination. The method will remove
		 * from \p candidates those symbols whose exponent in \p this is not zero.
		 *
		 * @param[in] candidates set of candidates for elimination.
		 * @param[in] args reference arguments set.
		 *
		 * @throws unspecified any exception thrown by:
		 * - unpack(),
		 * - piranha::math::is_zero(),
		 * - piranha::symbol_set::remove().
		 */
		void trim_identify(symbol_set &candidates, const symbol_set &args) const
		{
			return detail::km_trim_identify<v_type,ka>(candidates,args,m_value);
		}
		/// Trim.
		/**
		 * This method will return a copy of \p this with the exponents associated to the symbols
		 * in \p trim_args removed.
		 *
		 * @param[in] trim_args arguments whose exponents will be removed.
		 * @param[in] orig_args original arguments set.
		 *
		 * @return trimmed copy of \p this.
		 *
		 * @throws unspecified any exception thrown by:
		 * - unpack(),
		 * - piranha::static_vector::push_back().
		 */
		kronecker_monomial trim(const symbol_set &trim_args, const symbol_set &orig_args) const
		{
			return kronecker_monomial(detail::km_trim<v_type,ka>(trim_args,orig_args,m_value));
		}
		/// Comparison operator.
		/**
		 * @param[in] other comparison argument.
		 *
		 * @return \p true if the internal integral value of \p this is less than the internal
		 * integral value of \p other, \p false otherwise.
		 */
		bool operator<(const kronecker_monomial &other) const
		{
			return m_value < other.m_value;
		}
	private:
		value_type m_value;
=======
public:
    /// Arity of the multiply() method.
    static const std::size_t multiply_arity = 1u;
    /// Default constructor.
    /**
     * After construction all exponents in the monomial will be zero.
     */
    kronecker_monomial() : m_value(0)
    {
    }
    /// Defaulted copy constructor.
    kronecker_monomial(const kronecker_monomial &) = default;
    /// Defaulted move constructor.
    kronecker_monomial(kronecker_monomial &&) = default;
    /// Constructor from container.
    /**
     * \note
     * This constructor is enabled only if \p U satisfies piranha::has_begin_end, and the value type
     * of the iterator type of \p U can be safely cast to \p T.
     *
     * This constructor will build internally a vector of values from the input container \p c, encode it and assign the
     * result
     * to the internal integer instance. The value type of the container is converted to \p T using
     * piranha::safe_cast().
     *
     * @param[in] c the input container.
     *
     * @throws std::overflow_error if the container has a size greater than an implementation-defined value.
     * @throws unspecified any exception thrown by:
     * - piranha::kronecker_array::encode(),
     * - piranha::safe_cast(),
     * - piranha::static_vector::push_back().
     */
    template <typename U, container_ctor_enabler<U> = 0>
    explicit kronecker_monomial(const U &c) : m_value(0)
    {
        construct_from_range(std::begin(c), std::end(c));
    }
    /// Constructor from initializer list.
    /**
     * \note
     * This constructor is enabled only if the corresponding constructor from container is enabled.
     *
     * This constructor is identical to the constructor from container. It is provided for convenience.
     *
     * @param[in] list the input initializer list.
     *
     * @throws unspecified any exception thrown by the constructor from container.
     */
    template <typename U, init_list_ctor_enabler<U> = 0>
    explicit kronecker_monomial(std::initializer_list<U> list) : m_value(0)
    {
        construct_from_range(list.begin(), list.end());
    }
    /// Constructor from range.
    /**
     * \note
     * This constructor is enabled only if \p Iterator is an input iterator whose value type
     * is safely convertible to \p T.
     *
     * This constructor will build internally a vector of values from the input iterators, encode it and assign the
     * result
     * to the internal integer instance. The value type of the iterator is converted to \p T using
     * piranha::safe_cast().
     *
     * @param[in] begin beginning of the range.
     * @param[in] end end of the range.
     *
     * @throws std::overflow_error if the distance between \p begin and \p end is greater than an implementation-defined
     * value.
     * @throws unspecified any exception thrown by:
     * - piranha::kronecker_array::encode(),
     * - piranha::safe_cast(),
     * - piranha::static_vector::push_back(),
     * - increment and dereference of the input iterators.
     */
    template <typename Iterator, it_ctor_enabler<Iterator> = 0>
    explicit kronecker_monomial(Iterator begin, Iterator end) : m_value(0)
    {
        construct_from_range(begin, end);
    }
    /// Constructor from range and symbol set.
    /**
     * \note
     * This constructor is enabled only if the corresponding range constructor is enabled.
     *
     * This constructor is identical to the constructor from range. In addition, after construction
     * it will also check that the distance between \p begin and \p end is equal to the size of \p s.
     * This constructor is used by piranha::polynomial::find_cf().
     *
     * @param[in] begin beginning of the range.
     * @param[in] end end of the range.
     * @param[in] s reference symbol set.
     *
     * @throws std::invalid_argument if the distance between \p begin and \p end is different from
     * the size of \p s.
     * @throws unspecified any exception thrown by the constructor from range.
     */
    template <typename Iterator, it_ctor_enabler<Iterator> = 0>
    explicit kronecker_monomial(Iterator begin, Iterator end, const symbol_set &s) : m_value(0)
    {
        if (unlikely(construct_from_range(begin, end) != s.size())) {
            piranha_throw(std::invalid_argument, "invalid Kronecker monomial");
        }
    }
    /// Constructor from set of symbols.
    /**
     * After construction all exponents in the monomial will be zero.
     *
     * @param[in] args reference set of piranha::symbol.
     *
     * @throws unspecified any exception thrown by:
     * - piranha::kronecker_array::encode(),
     * - piranha::static_vector::push_back().
     */
    explicit kronecker_monomial(const symbol_set &args)
    {
        // NOTE: this does incur in some overhead, but on the other hand it runs all sorts of
        // checks on the size of args, the size of tmp, the encoding limits, etc. Probably it is
        // better to leave it like this at the moment, unless it becomes a serious bottleneck.
        v_type tmp;
        for (auto it = args.begin(); it != args.end(); ++it) {
            tmp.push_back(value_type(0));
        }
        m_value = ka::encode(tmp);
    }
    /// Converting constructor.
    /**
     * This constructor is for use when converting from one term type to another in piranha::series. It will
     * set the internal integer instance to the same value of \p other, after having checked that
     * \p other is compatible with \p args.
     *
     * @param[in] other construction argument.
     * @param[in] args reference set of piranha::symbol.
     *
     * @throws std::invalid_argument if \p other is not compatible with \p args.
     */
    explicit kronecker_monomial(const kronecker_monomial &other, const symbol_set &args) : m_value(other.m_value)
    {
        if (unlikely(!other.is_compatible(args))) {
            piranha_throw(std::invalid_argument, "incompatible arguments");
        }
    }
    /// Constructor from \p value_type.
    /**
     * This constructor will initialise the internal integer instance
     * to \p n.
     *
     * @param[in] n initializer for the internal integer instance.
     */
    explicit kronecker_monomial(const value_type &n) : m_value(n)
    {
    }
    /// Trivial destructor.
    ~kronecker_monomial()
    {
        PIRANHA_TT_CHECK(is_key, kronecker_monomial);
        PIRANHA_TT_CHECK(key_has_degree, kronecker_monomial);
        PIRANHA_TT_CHECK(key_has_ldegree, kronecker_monomial);
        PIRANHA_TT_CHECK(key_is_differentiable, kronecker_monomial);
    }
    /// Defaulted copy assignment operator.
    kronecker_monomial &operator=(const kronecker_monomial &) = default;
    /// Defaulted move assignment operator.
    kronecker_monomial &operator=(kronecker_monomial &&) = default;
    /// Set the internal integer instance.
    /**
     * @param[in] n value to which the internal integer instance will be set.
     */
    void set_int(const value_type &n)
    {
        m_value = n;
    }
    /// Get internal instance.
    /**
     * @return value of the internal integer instance.
     */
    value_type get_int() const
    {
        return m_value;
    }
    /// Compatibility check.
    /**
     * Monomial is considered incompatible if any of these conditions holds:
     *
     * - the size of \p args is zero and the internal integer is not zero,
     * - the size of \p args is equal to or larger than the size of the output of
     * piranha::kronecker_array::get_limits(),
     * - the internal integer is not within the limits reported by piranha::kronecker_array::get_limits().
     *
     * Otherwise, the monomial is considered to be compatible for insertion.
     *
     * @param[in] args reference set of piranha::symbol.
     *
     * @return compatibility flag for the monomial.
     */
    bool is_compatible(const symbol_set &args) const noexcept
    {
        // NOTE: the idea here is to avoid unpack()ing for performance reasons: these checks
        // are already part of unpack(), and that's why unpack() is used instead of is_compatible()
        // in other methods.
        const auto s = args.size();
        // No args means the value must also be zero.
        if (s == 0u) {
            return !m_value;
        }
        const auto &limits = ka::get_limits();
        // If we overflow the maximum size available, we cannot use this object as key in series.
        if (s >= limits.size()) {
            return false;
        }
        const auto &l = limits[static_cast<decltype(limits.size())>(s)];
        // Value is compatible if it is within the bounds for the given size.
        return (m_value >= std::get<1u>(l) && m_value <= std::get<2u>(l));
    }
    /// Ignorability check.
    /**
     * A monomial is never considered ignorable.
     *
     * @return \p false.
     */
    bool is_ignorable(const symbol_set &) const noexcept
    {
        return false;
    }
    /// Merge arguments.
    /**
     * Merge the new arguments set \p new_args into \p this, given the current reference arguments set
     * \p orig_args.
     *
     * @param[in] orig_args original arguments set.
     * @param[in] new_args new arguments set.
     *
     * @return monomial with merged arguments.
     *
     * @throws std::invalid_argument if at least one of these conditions is true:
     * - the size of \p new_args is not greater than the size of \p orig_args,
     * - not all elements of \p orig_args are included in \p new_args.
     * @throws unspecified any exception thrown by:
     * - piranha::kronecker_array::encode(),
     * - piranha::static_vector::push_back(),
     * - unpack().
     */
    kronecker_monomial merge_args(const symbol_set &orig_args, const symbol_set &new_args) const
    {
        return kronecker_monomial(detail::km_merge_args<v_type, ka>(orig_args, new_args, m_value));
    }
    /// Check if monomial is unitary.
    /**
     * @param[in] args reference set of piranha::symbol.
     *
     * @return \p true if all the exponents are zero, \p false otherwise.
     *
     * @throws std::invalid_argument if \p this is not compatible with \p args.
     */
    bool is_unitary(const symbol_set &args) const
    {
        if (unlikely(!is_compatible(args))) {
            piranha_throw(std::invalid_argument, "invalid symbol set");
        }
        // A kronecker code will be zero if all components are zero.
        return !m_value;
    }
    /// Degree.
    /**
     * The type returned by this method is the type resulting from the addition of two instances
     * of \p T.
     *
     * @param[in] args reference set of symbols.
     *
     * @return degree of the monomial.
     *
     * @throws std::overflow_error if the computation of the degree overflows.
     * @throws unspecified any exception thrown by unpack().
     */
    degree_type degree(const symbol_set &args) const
    {
        const auto tmp = unpack(args);
        // NOTE: this should be guaranteed by the unpack function.
        piranha_assert(tmp.size() == args.size());
        degree_type retval(0);
        for (const auto &x : tmp) {
            // NOTE: here it might be possible to demonstrate that overflow can
            // never occur, and that we can use a normal integral addition.
            detail::safe_integral_adder(retval, static_cast<degree_type>(x));
        }
        return retval;
    }
    /// Low degree (equivalent to the degree).
    degree_type ldegree(const symbol_set &args) const
    {
        return degree(args);
    }
    /// Partial degree.
    /**
     * Partial degree of the monomial: only the symbols at the positions specified by \p p are considered.
     * The type returned by this method is the type resulting from the addition of two instances
     * of \p T.
     *
     * @param[in] p positions of the symbols to be considered in the calculation of the degree.
     * @param[in] args reference set of piranha::symbol.
     *
     * @return the summation of the exponents of the monomial at the positions specified by \p p.
     *
     * @throws std::invalid_argument if \p p is not compatible with \p args.
     * @throws std::overflow_error if the computation of the degree overflows.
     * @throws unspecified any exception thrown by unpack().
     */
    degree_type degree(const symbol_set::positions &p, const symbol_set &args) const
    {
        const auto tmp = unpack(args);
        piranha_assert(tmp.size() == args.size());
        if (unlikely(p.size() && p.back() >= tmp.size())) {
            piranha_throw(std::invalid_argument, "invalid positions");
        }
        auto cit = tmp.begin();
        degree_type retval(0);
        for (const auto &i : p) {
            detail::safe_integral_adder(retval, static_cast<degree_type>(cit[i]));
        }
        return retval;
    }
    /// Partial low degree (equivalent to the partial degree).
    degree_type ldegree(const symbol_set::positions &p, const symbol_set &args) const
    {
        return degree(p, args);
    }
    /// Multiply terms with a Kronecker monomial key.
    /**
     * \note
     * This method is enabled only if \p Cf satisfies piranha::is_cf and piranha::has_mul3.
     *
     * Multiply \p t1 by \p t2, storing the result in the only element of \p res. This method
     * offers the basic exception safety guarantee. If \p Cf is an instance of piranha::mp_rational, then
     * only the numerators of the coefficients will be multiplied.
     *
     * Note that the key of the return value is generated directly from the addition of the values of the input keys.
     * No check is performed for overflow of either the limits of the integral type or the limits of the Kronecker
     * codification.
     *
     * @param[out] res return value.
     * @param[in] t1 first argument.
     * @param[in] t2 second argument.
     *
     * @throws unspecified any exception thrown by piranha::math::mul3().
     */
    template <typename Cf, multiply_enabler<Cf> = 0>
    static void multiply(std::array<term<Cf, kronecker_monomial>, multiply_arity> &res,
                         const term<Cf, kronecker_monomial> &t1, const term<Cf, kronecker_monomial> &t2,
                         const symbol_set &)
    {
        auto &t = res[0u];
        // Coefficient first.
        detail::cf_mult_impl(t.m_cf, t1.m_cf, t2.m_cf);
        // Now the key.
        math::add3(t.m_key.m_value, t1.m_key.get_int(), t2.m_key.get_int());
    }
    /// Multiply Kronecker monomials.
    /**
     * Multiply \p a by \p b, storing the result in \p res.
     * No check is performed for overflow of either the limits of the integral type or the limits of the Kronecker
     * codification.
     *
     * @param[out] res return value.
     * @param[in] a first argument.
     * @param[in] b second argument.
     */
    static void multiply(kronecker_monomial &res, const kronecker_monomial &a, const kronecker_monomial &b,
                         const symbol_set &)
    {
        math::add3(res.m_value, a.m_value, b.m_value);
    }
    /// Divide Kronecker monomials.
    /**
     * Divide \p a by \p b, storing the result in \p res.
     * No check is performed for overflow of either the limits of the integral type or the limits of the Kronecker
     * codification.
     *
     * @param[out] res return value.
     * @param[in] a first argument.
     * @param[in] b second argument.
     */
    static void divide(kronecker_monomial &res, const kronecker_monomial &a, const kronecker_monomial &b,
                       const symbol_set &)
    {
        math::sub3(res.m_value, a.m_value, b.m_value);
    }
    /// Hash value.
    /**
     * @return the internal integer instance, cast to \p std::size_t.
     */
    std::size_t hash() const
    {
        return static_cast<std::size_t>(m_value);
    }
    /// Equality operator.
    /**
     * @param[in] other comparison argument.
     *
     * @return \p true if the internal integral instance of \p this is equal to the integral instance of \p other,
     * \p false otherwise.
     */
    bool operator==(const kronecker_monomial &other) const
    {
        return m_value == other.m_value;
    }
    /// Inequality operator.
    /**
     * @param[in] other comparison argument.
     *
     * @return the opposite of operator==().
     */
    bool operator!=(const kronecker_monomial &other) const
    {
        return m_value != other.m_value;
    }
    /// Name of the linear argument.
    /**
     * If the monomial is linear in a variable (i.e., all exponents are zero apart from a single unitary
     * exponent), the name of the variable will be returned. Otherwise, an error will be raised.
     *
     * @param[in] args reference set of piranha::symbol.
     *
     * @return name of the linear variable.
     *
     * @throws std::invalid_argument if the monomial is not linear.
     * @throws unspecified any exception thrown by unpack().
     */
    std::string linear_argument(const symbol_set &args) const
    {
        const auto v = unpack(args);
        const auto size = args.size();
        decltype(args.size()) n_linear = 0u, candidate = 0u;
        for (typename v_type::size_type i = 0u; i < size; ++i) {
            integer tmp = safe_cast<integer>(v[i]);
            if (tmp.sign() == 0) {
                continue;
            }
            if (tmp != 1) {
                piranha_throw(std::invalid_argument, "exponent is not unitary");
            }
            candidate = i;
            ++n_linear;
        }
        if (n_linear != 1u) {
            piranha_throw(std::invalid_argument, "monomial is not linear");
        }
        return args[static_cast<decltype(args.size())>(candidate)].get_name();
    }
    /// Exponentiation.
    /**
     * \note
     * This method is enabled only if \p U is multipliable by piranha::integer and the result type can be
     * safely cast back to \p T.
     *
     * Will return a monomial corresponding to \p this raised to the <tt>x</tt>-th power. The exponentiation
     * is computed via the multiplication of the exponents promoted to piranha::integer by \p x. The result will
     * be cast back to \p T via piranha::safe_cast().
     *
     * @param[in] x exponent.
     * @param[in] args reference set of piranha::symbol.
     *
     * @return \p this to the power of \p x.
     *
     * @throws unspecified any exception thrown by:
     * - unpack(),
     * - piranha::safe_cast(),
     * - the constructor and multiplication operator of piranha::integer,
     * - piranha::kronecker_array::encode().
     */
    template <typename U, pow_enabler<U> = 0>
    kronecker_monomial pow(const U &x, const symbol_set &args) const
    {
        auto v = unpack(args);
        for (auto &n : v) {
            n = safe_cast<value_type>(integer(n) * x);
        }
        kronecker_monomial retval;
        retval.m_value = ka::encode(v);
        return retval;
    }
    /// Unpack internal integer instance.
    /**
     * Will decode the internal integral instance into a piranha::static_vector of size equal to the size of \p args.
     *
     * @param[in] args reference set of piranha::symbol.
     *
     * @return piranha::static_vector containing the result of decoding the internal integral instance via
     * piranha::kronecker_array.
     *
     * @throws std::invalid_argument if the size of \p args is larger than the maximum size of piranha::static_vector.
     * @throws unspecified any exception thrown by piranha::kronecker_array::decode().
     */
    v_type unpack(const symbol_set &args) const
    {
        return detail::km_unpack<v_type, ka>(args, m_value);
    }
    /// Print.
    /**
     * Will print to stream a human-readable representation of the monomial.
     *
     * @param[in] os target stream.
     * @param[in] args reference set of piranha::symbol.
     *
     * @throws unspecified any exception thrown by unpack() or by streaming instances of \p value_type.
     */
    void print(std::ostream &os, const symbol_set &args) const
    {
        const auto tmp = unpack(args);
        piranha_assert(tmp.size() == args.size());
        const value_type zero(0), one(1);
        bool empty_output = true;
        for (decltype(tmp.size()) i = 0u; i < tmp.size(); ++i) {
            if (tmp[i] != zero) {
                if (!empty_output) {
                    os << '*';
                }
                os << args[i].get_name();
                empty_output = false;
                if (tmp[i] != one) {
                    os << "**" << detail::prepare_for_print(tmp[i]);
                }
            }
        }
    }
    /// Print in TeX mode.
    /**
     * Will print to stream a TeX representation of the monomial.
     *
     * @param[in] os target stream.
     * @param[in] args reference set of piranha::symbol.
     *
     * @throws unspecified any exception thrown by unpack() or by streaming instances of \p value_type.
     */
    void print_tex(std::ostream &os, const symbol_set &args) const
    {
        const auto tmp = unpack(args);
        std::ostringstream oss_num, oss_den, *cur_oss;
        const value_type zero(0), one(1);
        value_type cur_value;
        for (decltype(tmp.size()) i = 0u; i < tmp.size(); ++i) {
            cur_value = tmp[i];
            if (cur_value != zero) {
                // NOTE: here negate() is safe because of the symmetry in kronecker_array.
                cur_oss
                    = (cur_value > zero) ? std::addressof(oss_num) : (math::negate(cur_value), std::addressof(oss_den));
                (*cur_oss) << "{" << args[i].get_name() << "}";
                if (cur_value != one) {
                    (*cur_oss) << "^{" << static_cast<long long>(cur_value) << "}";
                }
            }
        }
        const std::string num_str = oss_num.str(), den_str = oss_den.str();
        if (!num_str.empty() && !den_str.empty()) {
            os << "\\frac{" << num_str << "}{" << den_str << "}";
        } else if (!num_str.empty() && den_str.empty()) {
            os << num_str;
        } else if (num_str.empty() && !den_str.empty()) {
            os << "\\frac{1}{" << den_str << "}";
        }
    }
    /// Partial derivative.
    /**
     * This method will return the partial derivative of \p this with respect to the symbol at the position indicated by
     * \p p.
     * The result is a pair consisting of the exponent associated to \p p before differentiation and the monomial itself
     * after differentiation. If \p p is empty or if the exponent associated to it is zero,
     * the returned pair will be <tt>(0,kronecker_monomial{args})</tt>.
     *
     * @param[in] p position of the symbol with respect to which the differentiation will be calculated.
     * @param[in] args reference set of piranha::symbol.
     *
     * @return result of the differentiation.
     *
     * @throws std::invalid_argument if the computation of the derivative causes a negative overflow,
     * or if \p p is incompatible with \p args or it has a size greater than one.
     * @throws unspecified any exception thrown by:
     * - unpack(),
     * - piranha::math::is_zero(),
     * - piranha::kronecker_array::encode().
     */
    std::pair<T, kronecker_monomial> partial(const symbol_set::positions &p, const symbol_set &args) const
    {
        auto v = unpack(args);
        // Cannot take derivative wrt more than one variable, and the position of that variable
        // must be compatible with the monomial.
        if (p.size() > 1u || (p.size() == 1u && p.back() >= args.size())) {
            piranha_throw(std::invalid_argument, "invalid size of symbol_set::positions");
        }
        // Derivative wrt a variable not in the monomial: position is empty, or refers to a
        // variable with zero exponent.
        // NOTE: safe to take v.begin() here, as the checks on the positions above ensure
        // there is a valid position and hence the size must be not zero.
        if (!p.size() || math::is_zero(v.begin()[*p.begin()])) {
            return std::make_pair(T(0), kronecker_monomial(args));
        }
        auto v_b = v.begin();
        // Original exponent.
        T n(v_b[*p.begin()]);
        // Decrement the exponent in the monomial.
        if (unlikely(n == std::numeric_limits<T>::min())) {
            piranha_throw(std::invalid_argument, "negative overflow error in the calculation of the "
                                                 "partial derivative of a monomial");
        }
        v_b[*p.begin()] = static_cast<T>(n - T(1));
        kronecker_monomial tmp_km;
        tmp_km.m_value = ka::encode(v);
        return std::make_pair(n, std::move(tmp_km));
    }
    /// Integration.
    /**
     * Will return the antiderivative of \p this with respect to symbol \p s. The result is a pair
     * consisting of the exponent associated to \p s increased by one and the monomial itself
     * after integration. If \p s is not in \p args, the returned monomial will have an extra exponent
     * set to 1 in the same position \p s would have if it were added to \p args.
     *
     * If the exponent corresponding to \p s is -1, an error will be produced.
     *
     * @param[in] s symbol with respect to which the integration will be calculated.
     * @param[in] args reference set of piranha::symbol.
     *
     * @return result of the integration.
     *
     * @throws std::invalid_argument if the exponent associated to \p s is -1 or if the value of an exponent overflows.
     * @throws unspecified any exception thrown by:
     * - unpack(),
     * - piranha::math::is_zero(),
     * - piranha::static_vector::push_back(),
     * - piranha::kronecker_array::encode().
     */
    std::pair<T, kronecker_monomial> integrate(const symbol &s, const symbol_set &args) const
    {
        v_type v = unpack(args), retval;
        value_type expo(0), one(1);
        for (min_int<typename v_type::size_type, decltype(args.size())> i = 0u; i < args.size(); ++i) {
            if (math::is_zero(expo) && s < args[i]) {
                // If we went past the position of s in args and still we
                // have not performed the integration, it means that we need to add
                // a new exponent.
                retval.push_back(one);
                expo = one;
            }
            retval.push_back(v[i]);
            if (args[i] == s) {
                // NOTE: here using i is safe: if retval gained an extra exponent in the condition above,
                // we are never going to land here as args[i] is at this point never going to be s.
                if (unlikely(retval[i] == std::numeric_limits<value_type>::max())) {
                    piranha_throw(std::invalid_argument,
                                  "positive overflow error in the calculation of the integral of a monomial");
                }
                retval[i] = static_cast<value_type>(retval[i] + value_type(1));
                if (math::is_zero(retval[i])) {
                    piranha_throw(std::invalid_argument,
                                  "unable to perform monomial integration: negative unitary exponent");
                }
                expo = retval[i];
            }
        }
        // If expo is still zero, it means we need to add a new exponent at the end.
        if (math::is_zero(expo)) {
            retval.push_back(one);
            expo = one;
        }
        return std::make_pair(expo, kronecker_monomial(ka::encode(retval)));
    }
    /// Evaluation.
    /**
     * \note
     * This method is available only if \p U satisfies the following requirements:
     * - it can be used in piranha::symbol_set::positions_map,
     * - it can be used in piranha::math::pow() with the monomial exponents as powers, yielding a type \p eval_type,
     * - \p eval_type is constructible from \p int,
     * - \p eval_type is multipliable in place.
     *
     * The return value will be built by iteratively applying piranha::math::pow() using the values provided
     * by \p pmap as bases and the values in the monomial as exponents. If the size of the monomial is zero, 1 will be
     * returned. If the positions in \p pmap do not reference
     * only and all the exponents in the monomial, an error will be thrown.
     *
     * @param[in] pmap piranha::symbol_set::positions_map that will be used for substitution.
     * @param[in] args reference set of piranha::symbol.
     *
     * @return the result of evaluating \p this with the values provided in \p pmap.
     *
     * @throws std::invalid_argument if \p pmap is not compatible with \p args.
     * @throws unspecified any exception thrown by:
     * - unpack(),
     * - construction of the return type,
     * - piranha::math::pow() or the in-place multiplication operator of the return type.
     */
    template <typename U>
    eval_type<U> evaluate(const symbol_set::positions_map<U> &pmap, const symbol_set &args) const
    {
        using return_type = eval_type<U>;
        using size_type = typename v_type::size_type;
        // NOTE: here we can check the pmap size only against args.
        if (unlikely(pmap.size() != args.size() || (pmap.size() && pmap.back().first != pmap.size() - 1u))) {
            piranha_throw(std::invalid_argument, "invalid positions map for evaluation");
        }
        auto v = unpack(args);
        return_type retval(1);
        auto it = pmap.begin();
        for (min_int<size_type, decltype(args.size())> i = 0u; i < args.size(); ++i, ++it) {
            piranha_assert(it != pmap.end() && it->first == i);
            retval *= math::pow(it->second, v[i]);
        }
        piranha_assert(it == pmap.end());
        return retval;
    }
    /// Substitution.
    /**
     * \note
     * This method is enabled only if:
     * - \p U can be raised to the value type, yielding a type \p subs_type,
     * - \p subs_type can be constructed from \p int and it is assignable.
     *
     * The algorithm is equivalent to the one implemented in piranha::monomial::subs().
     *
     * @param[in] s name of the symbol that will be substituted.
     * @param[in] x quantity that will be substituted in place of \p s.
     * @param[in] args reference set of piranha::symbol.
     *
     * @return the result of substituting \p x for \p s.
     *
     * @throws unspecified any exception thrown by:
     * - unpack(),
     * - construction and assignment of the return value,
     * - piranha::math::pow(),
     * - piranha::static_vector::push_back(),
     * - piranha::kronecker_array::encode().
     */
    template <typename U>
    std::vector<std::pair<subs_type<U>, kronecker_monomial>> subs(const std::string &s, const U &x,
                                                                  const symbol_set &args) const
    {
        using s_type = subs_type<U>;
        std::vector<std::pair<s_type, kronecker_monomial>> retval;
        const auto v = unpack(args);
        v_type new_v;
        s_type retval_s(1);
        for (min_int<typename v_type::size_type, decltype(args.size())> i = 0u; i < args.size(); ++i) {
            if (args[i].get_name() == s) {
                retval_s = math::pow(x, v[i]);
                new_v.push_back(value_type(0));
            } else {
                new_v.push_back(v[i]);
            }
        }
        piranha_assert(new_v.size() == v.size());
        retval.push_back(std::make_pair(std::move(retval_s), kronecker_monomial(ka::encode(new_v))));
        return retval;
    }
    /// Substitution of integral power.
    /**
     * \note
     * This method is enabled only if:
     * - \p U can be raised to a piranha::integer power, yielding a type \p subs_type,
     * - \p subs_type is constructible from \p int and assignable.
     *
     * This method works in the same way as piranha::monomial::ipow_subs().
     *
     * @param[in] s name of the symbol that will be substituted.
     * @param[in] n power of \p s that will be substituted.
     * @param[in] x quantity that will be substituted in place of \p s to the power of \p n.
     * @param[in] args reference set of piranha::symbol.
     *
     * @return the result of substituting \p x for \p s to the power of \p n.
     *
     * @throws unspecified any exception thrown by:
     * - unpack(),
     * - construction and assignment of the return value,
     * - construction of piranha::rational,
     * - piranha::safe_cast(),
     * - piranha::math::pow(),
     * - piranha::static_vector::push_back(),
     * - the in-place subtraction operator of the exponent type,
     * - piranha::kronecker_array::encode().
     */
    template <typename U>
    std::vector<std::pair<ipow_subs_type<U>, kronecker_monomial>> ipow_subs(const std::string &s, const integer &n,
                                                                            const U &x, const symbol_set &args) const
    {
        using s_type = ipow_subs_type<U>;
        const auto v = unpack(args);
        v_type new_v;
        s_type retval_s(1);
        for (min_int<typename v_type::size_type, decltype(args.size())> i = 0u; i < args.size(); ++i) {
            new_v.push_back(v[i]);
            if (args[i].get_name() == s) {
                const rational tmp(safe_cast<integer>(v[i]), n);
                if (tmp >= 1) {
                    const auto tmp_t = static_cast<integer>(tmp);
                    retval_s = math::pow(x, tmp_t);
                    new_v[i] -= tmp_t * n;
                }
            }
        }
        std::vector<std::pair<s_type, kronecker_monomial>> retval;
        retval.push_back(std::make_pair(std::move(retval_s), kronecker_monomial(ka::encode(new_v))));
        return retval;
    }
    /// Identify symbols that can be trimmed.
    /**
     * This method is used in piranha::series::trim(). The input parameter \p candidates
     * contains a set of symbols that are candidates for elimination. The method will remove
     * from \p candidates those symbols whose exponent in \p this is not zero.
     *
     * @param[in] candidates set of candidates for elimination.
     * @param[in] args reference arguments set.
     *
     * @throws unspecified any exception thrown by:
     * - unpack(),
     * - piranha::math::is_zero(),
     * - piranha::symbol_set::remove().
     */
    void trim_identify(symbol_set &candidates, const symbol_set &args) const
    {
        return detail::km_trim_identify<v_type, ka>(candidates, args, m_value);
    }
    /// Trim.
    /**
     * This method will return a copy of \p this with the exponents associated to the symbols
     * in \p trim_args removed.
     *
     * @param[in] trim_args arguments whose exponents will be removed.
     * @param[in] orig_args original arguments set.
     *
     * @return trimmed copy of \p this.
     *
     * @throws unspecified any exception thrown by:
     * - unpack(),
     * - piranha::static_vector::push_back().
     */
    kronecker_monomial trim(const symbol_set &trim_args, const symbol_set &orig_args) const
    {
        return kronecker_monomial(detail::km_trim<v_type, ka>(trim_args, orig_args, m_value));
    }
    /// Comparison operator.
    /**
     * @param[in] other comparison argument.
     *
     * @return \p true if the internal integral value of \p this is less than the internal
     * integral value of \p other, \p false otherwise.
     */
    bool operator<(const kronecker_monomial &other) const
    {
        return m_value < other.m_value;
    }
    /// Extract the vector of exponents.
    /**
     * This method will write into \p out the content of \p this. If necessary, \p out will
     * be resized to match the size of \p args.
     *
     * @param[out] out vector into which the exponents will be copied.
     * @param[in] args reference set of arguments.
     *
     * @throws unspecified any exception thrown by:
     * - piranha::safe_cast(),
     * - the resizing of \p out,
     * - unpack().
     */
    void extract_exponents(std::vector<value_type> &out, const symbol_set &args) const
    {
        using v_size_type = decltype(out.size());
        auto tmp = unpack(args);
        if (unlikely(out.size() != args.size())) {
            out.resize(safe_cast<v_size_type>(args.size()));
        }
        std::copy(tmp.begin(), tmp.end(), out.begin());
    }
    /// Split.
    /**
     * This method will split \p this into two monomials: the second monomial will contain the exponent
     * of the first variable in \p args, the first monomial will contain all the other exponents.
     *
     * @param[in] args reference arguments set.
     *
     * @return a pair of monomials, the second one containing the first exponent, the first one containing all the
     * other exponents.
     *
     * @throws std::invalid_argument if the size of \p args is less than 2.
     * @throws unspecified any exception thrown by unpack() or by the constructor from a range.
     */
    std::pair<kronecker_monomial, kronecker_monomial> split(const symbol_set &args) const
    {
        if (unlikely(args.size() < 2u)) {
            piranha_throw(std::invalid_argument, "only monomials with 2 or more variables can be split");
        }
        auto tmp = unpack(args);
        return std::make_pair(kronecker_monomial(tmp.begin() + 1, tmp.end()), kronecker_monomial(tmp[0u]));
    }
    /// Detect negative exponents.
    /**
     * This method will return \p true if at least one exponent is less than zero, \p false otherwise.
     *
     * @param[in] args reference arguments set.
     *
     * @return \p true if at least one exponent is less than zero, \p false otherwise.
     *
     * @throws unspecified any exception thrown by unpack().
     */
    bool has_negative_exponent(const symbol_set &args) const
    {
        auto tmp = unpack(args);
        return std::any_of(tmp.begin(), tmp.end(), [](const value_type &e) { return e < value_type(0); });
    }

private:
    value_type m_value;
>>>>>>> 1720868b
};

/// Alias for piranha::kronecker_monomial with default type.
using k_monomial = kronecker_monomial<>;
}

namespace std
{

/// Specialisation of \p std::hash for piranha::kronecker_monomial.
template <typename T>
<<<<<<< HEAD
struct hash<piranha::kronecker_monomial<T>>
{
	/// Result type.
	typedef size_t result_type;
	/// Argument type.
	typedef piranha::kronecker_monomial<T> argument_type;
	/// Hash operator.
	/**
	 * @param[in] a argument whose hash value will be computed.
	 *
	 * @return hash value of \p a computed via piranha::kronecker_monomial::hash().
	 */
	result_type operator()(const argument_type &a) const
	{
		return a.hash();
	}
=======
struct hash<piranha::kronecker_monomial<T>> {
    /// Result type.
    typedef size_t result_type;
    /// Argument type.
    typedef piranha::kronecker_monomial<T> argument_type;
    /// Hash operator.
    /**
     * @param[in] a argument whose hash value will be computed.
     *
     * @return hash value of \p a computed via piranha::kronecker_monomial::hash().
     */
    result_type operator()(const argument_type &a) const
    {
        return a.hash();
    }
>>>>>>> 1720868b
};
}

#endif<|MERGE_RESOLUTION|>--- conflicted
+++ resolved
@@ -77,13 +77,6 @@
  * provided
  * by piranha::kronecker_array.
  *
-<<<<<<< HEAD
- * This class satisfies the piranha::is_key, piranha::key_has_degree, piranha::key_has_ldegree and piranha::key_is_differentiable type traits.
- *
- * ## Type requirements ##
- *
- * \p T must be suitable for use in piranha::kronecker_array. The default type for \p T is the signed counterpart of \p std::size_t.
-=======
  * This class satisfies the piranha::is_key, piranha::key_has_degree, piranha::key_has_ldegree and
  * piranha::key_is_differentiable type traits.
  *
@@ -91,7 +84,6 @@
  *
  * \p T must be suitable for use in piranha::kronecker_array. The default type for \p T is the signed counterpart of \p
  * std::size_t.
->>>>>>> 1720868b
  *
  * ## Exception safety guarantee ##
  *
@@ -104,11 +96,6 @@
  * ## Serialization ##
  *
  * This class supports serialization.
-<<<<<<< HEAD
- *
- * @author Francesco Biscani (bluescarni@gmail.com)
-=======
->>>>>>> 1720868b
  */
 // TODO:
 // - consider abstracting the km_commons in a class and use it both here and in rtkm.
@@ -226,813 +213,7 @@
     // Degree utils.
     using degree_type = decltype(std::declval<const T &>() + std::declval<const T &>());
 #endif
-<<<<<<< HEAD
-	public:
-		/// Arity of the multiply() method.
-		static const std::size_t multiply_arity = 1u;
-		/// Default constructor.
-		/**
-		 * After construction all exponents in the monomial will be zero.
-		 */
-		kronecker_monomial():m_value(0) {}
-		/// Defaulted copy constructor.
-		kronecker_monomial(const kronecker_monomial &) = default;
-		/// Defaulted move constructor.
-		kronecker_monomial(kronecker_monomial &&) = default;
-		/// Constructor from container.
-		/**
-		 * \note
-		 * This constructor is enabled only if \p U satisfies piranha::has_begin_end, and the value type
-		 * of the iterator type of \p U can be safely cast to \p T.
-		 *
-		 * This constructor will build internally a vector of values from the input container \p c, encode it and assign the result
-		 * to the internal integer instance. The value type of the container is converted to \p T using
-		 * piranha::safe_cast().
-		 *
-		 * @param[in] c the input container.
-		 *
-		 * @throws std::overflow_error if the container has a size greater than an implementation-defined value.
-		 * @throws unspecified any exception thrown by:
-		 * - piranha::kronecker_array::encode(),
-		 * - piranha::safe_cast(),
-		 * - piranha::static_vector::push_back().
-		 */
-		template <typename U, container_ctor_enabler<U> = 0>
-		explicit kronecker_monomial(const U &c):m_value(0)
-		{
-			construct_from_range(std::begin(c),std::end(c));
-		}
-		/// Constructor from initializer list.
-		/**
-		 * \note
-		 * This constructor is enabled only if the corresponding constructor from container is enabled.
-		 *
-		 * This constructor is identical to the constructor from container. It is provided for convenience.
-		 *
-		 * @param[in] list the input initializer list.
-		 *
-		 * @throws unspecified any exception thrown by the constructor from container.
-		 */
-		template <typename U, init_list_ctor_enabler<U> = 0>
-		explicit kronecker_monomial(std::initializer_list<U> list):m_value(0)
-		{
-			construct_from_range(list.begin(),list.end());
-		}
-		/// Constructor from range.
-		/**
-		 * \note
-		 * This constructor is enabled only if \p Iterator is an input iterator whose value type
-		 * is safely convertible to \p T.
-		 *
-		 * This constructor will build internally a vector of values from the input iterators, encode it and assign the result
-		 * to the internal integer instance. The value type of the iterator is converted to \p T using
-		 * piranha::safe_cast().
-		 *
-		 * @param[in] begin beginning of the range.
-		 * @param[in] end end of the range.
-		 *
-		 * @throws std::overflow_error if the distance between \p begin and \p end is greater than an implementation-defined value.
-		 * @throws unspecified any exception thrown by:
-		 * - piranha::kronecker_array::encode(),
-		 * - piranha::safe_cast(),
-		 * - piranha::static_vector::push_back(),
-		 * - increment and dereference of the input iterators.
-		 */
-		template <typename Iterator, it_ctor_enabler<Iterator> = 0>
-		explicit kronecker_monomial(Iterator begin, Iterator end):m_value(0)
-		{
-			construct_from_range(begin,end);
-		}
-		/// Constructor from range and symbol set.
-		/**
-		 * \note
-		 * This constructor is enabled only if the corresponding range constructor is enabled.
-		 *
-		 * This constructor is identical to the constructor from range. In addition, after construction
-		 * it will also check that the distance between \p begin and \p end is equal to the size of \p s.
-		 * This constructor is used by piranha::polynomial::find_cf().
-		 *
-		 * @param[in] begin beginning of the range.
-		 * @param[in] end end of the range.
-		 * @param[in] s reference symbol set.
-		 *
-		 * @throws std::invalid_argument if the distance between \p begin and \p end is different from
-		 * the size of \p s.
-		 * @throws unspecified any exception thrown by the constructor from range.
-		 */
-		template <typename Iterator, it_ctor_enabler<Iterator> = 0>
-		explicit kronecker_monomial(Iterator begin, Iterator end, const symbol_set &s):m_value(0)
-		{
-			if (unlikely(construct_from_range(begin,end) != s.size())) {
-				piranha_throw(std::invalid_argument,"invalid Kronecker monomial");
-			}
-		}
-		/// Constructor from set of symbols.
-		/**
-		 * After construction all exponents in the monomial will be zero.
-		 *
-		 * @param[in] args reference set of piranha::symbol.
-		 *
-		 * @throws unspecified any exception thrown by:
-		 * - piranha::kronecker_array::encode(),
-		 * - piranha::static_vector::push_back().
-		 */
-		explicit kronecker_monomial(const symbol_set &args)
-		{
-			// NOTE: this does incur in some overhead, but on the other hand it runs all sorts of
-			// checks on the size of args, the size of tmp, the encoding limits, etc. Probably it is
-			// better to leave it like this at the moment, unless it becomes a serious bottleneck.
-			v_type tmp;
-			for (auto it = args.begin(); it != args.end(); ++it) {
-				tmp.push_back(value_type(0));
-			}
-			m_value = ka::encode(tmp);
-		}
-		/// Converting constructor.
-		/**
-		 * This constructor is for use when converting from one term type to another in piranha::series. It will
-		 * set the internal integer instance to the same value of \p other, after having checked that
-		 * \p other is compatible with \p args.
-		 *
-		 * @param[in] other construction argument.
-		 * @param[in] args reference set of piranha::symbol.
-		 *
-		 * @throws std::invalid_argument if \p other is not compatible with \p args.
-		 */
-		explicit kronecker_monomial(const kronecker_monomial &other, const symbol_set &args):m_value(other.m_value)
-		{
-			if (unlikely(!other.is_compatible(args))) {
-				piranha_throw(std::invalid_argument,"incompatible arguments");
-			}
-		}
-		/// Constructor from \p value_type.
-		/**
-		 * This constructor will initialise the internal integer instance
-		 * to \p n.
-		 *
-		 * @param[in] n initializer for the internal integer instance.
-		 */
-		explicit kronecker_monomial(const value_type &n):m_value(n) {}
-		/// Trivial destructor.
-		~kronecker_monomial()
-		{
-			PIRANHA_TT_CHECK(is_key,kronecker_monomial);
-			PIRANHA_TT_CHECK(key_has_degree,kronecker_monomial);
-			PIRANHA_TT_CHECK(key_has_ldegree,kronecker_monomial);
-			PIRANHA_TT_CHECK(key_is_differentiable,kronecker_monomial);
-		}
-		/// Defaulted copy assignment operator.
-		kronecker_monomial &operator=(const kronecker_monomial &) = default;
-		/// Defaulted move assignment operator.
-		kronecker_monomial &operator=(kronecker_monomial &&) = default;
-		/// Set the internal integer instance.
-		/**
-		 * @param[in] n value to which the internal integer instance will be set.
-		 */
-		void set_int(const value_type &n)
-		{
-			m_value = n;
-		}
-		/// Get internal instance.
-		/**
-		 * @return value of the internal integer instance.
-		 */
-		value_type get_int() const
-		{
-			return m_value;
-		}
-		/// Compatibility check.
-		/**
-		 * Monomial is considered incompatible if any of these conditions holds:
-		 *
-		 * - the size of \p args is zero and the internal integer is not zero,
-		 * - the size of \p args is equal to or larger than the size of the output of piranha::kronecker_array::get_limits(),
-		 * - the internal integer is not within the limits reported by piranha::kronecker_array::get_limits().
-		 *
-		 * Otherwise, the monomial is considered to be compatible for insertion.
-		 *
-		 * @param[in] args reference set of piranha::symbol.
-		 *
-		 * @return compatibility flag for the monomial.
-		 */
-		bool is_compatible(const symbol_set &args) const noexcept
-		{
-			// NOTE: the idea here is to avoid unpack()ing for performance reasons: these checks
-			// are already part of unpack(), and that's why unpack() is used instead of is_compatible()
-			// in other methods.
-			const auto s = args.size();
-			// No args means the value must also be zero.
-			if (s == 0u) {
-				return !m_value;
-			}
-			const auto &limits = ka::get_limits();
-			// If we overflow the maximum size available, we cannot use this object as key in series.
-			if (s >= limits.size()) {
-				return false;
-			}
-			const auto &l = limits[static_cast<decltype(limits.size())>(s)];
-			// Value is compatible if it is within the bounds for the given size.
-			return (m_value >= std::get<1u>(l) && m_value <= std::get<2u>(l));
-		}
-		/// Ignorability check.
-		/**
-		 * A monomial is never considered ignorable.
-		 *
-		 * @return \p false.
-		 */
-		bool is_ignorable(const symbol_set &) const noexcept
-		{
-			return false;
-		}
-		/// Merge arguments.
-		/**
-		 * Merge the new arguments set \p new_args into \p this, given the current reference arguments set
-		 * \p orig_args.
-		 *
-		 * @param[in] orig_args original arguments set.
-		 * @param[in] new_args new arguments set.
-		 *
-		 * @return monomial with merged arguments.
-		 *
-		 * @throws std::invalid_argument if at least one of these conditions is true:
-		 * - the size of \p new_args is not greater than the size of \p orig_args,
-		 * - not all elements of \p orig_args are included in \p new_args.
-		 * @throws unspecified any exception thrown by:
-		 * - piranha::kronecker_array::encode(),
-		 * - piranha::static_vector::push_back(),
-		 * - unpack().
-		 */
-		kronecker_monomial merge_args(const symbol_set &orig_args, const symbol_set &new_args) const
-		{
-			return kronecker_monomial(detail::km_merge_args<v_type,ka>(orig_args,new_args,m_value));
-		}
-		/// Check if monomial is unitary.
-		/**
-		 * @param[in] args reference set of piranha::symbol.
-		 *
-		 * @return \p true if all the exponents are zero, \p false otherwise.
-		 *
-		 * @throws std::invalid_argument if \p this is not compatible with \p args.
-		 */
-		bool is_unitary(const symbol_set &args) const
-		{
-			if (unlikely(!is_compatible(args))) {
-				piranha_throw(std::invalid_argument,"invalid symbol set");
-			}
-			// A kronecker code will be zero if all components are zero.
-			return !m_value;
-		}
-		/// Degree.
-		/**
-		 * The type returned by this method is the type resulting from the addition of two instances
-		 * of \p T.
-		 *
-		 * @param[in] args reference set of symbols.
-		 *
-		 * @return degree of the monomial.
-		 *
-		 * @throws std::overflow_error if the computation of the degree overflows.
-		 * @throws unspecified any exception thrown by unpack().
-		 */
-		degree_type degree(const symbol_set &args) const
-		{
-			const auto tmp = unpack(args);
-			// NOTE: this should be guaranteed by the unpack function.
-			piranha_assert(tmp.size() == args.size());
-			degree_type retval(0);
-			for (const auto &x: tmp) {
-				// NOTE: here it might be possible to demonstrate that overflow can
-				// never occur, and that we can use a normal integral addition.
-				detail::safe_integral_adder(retval,static_cast<degree_type>(x));
-			}
-			return retval;
-		}
-		/// Low degree (equivalent to the degree).
-		degree_type ldegree(const symbol_set &args) const
-		{
-			return degree(args);
-		}
-		/// Partial degree.
-		/**
-		 * Partial degree of the monomial: only the symbols at the positions specified by \p p are considered.
-		 * The type returned by this method is the type resulting from the addition of two instances
-		 * of \p T.
-		 *
-		 * @param[in] p positions of the symbols to be considered in the calculation of the degree.
-		 * @param[in] args reference set of piranha::symbol.
-		 *
-		 * @return the summation of the exponents of the monomial at the positions specified by \p p.
-		 *
-		 * @throws std::invalid_argument if \p p is not compatible with \p args.
-		 * @throws std::overflow_error if the computation of the degree overflows.
-		 * @throws unspecified any exception thrown by unpack().
-		 */
-		degree_type degree(const symbol_set::positions &p, const symbol_set &args) const
-		{
-			const auto tmp = unpack(args);
-			piranha_assert(tmp.size() == args.size());
-			if (unlikely(p.size() && p.back() >= tmp.size())) {
-				piranha_throw(std::invalid_argument,"invalid positions");
-			}
-			auto cit = tmp.begin();
-			degree_type retval(0);
-			for (const auto &i: p) {
-				detail::safe_integral_adder(retval,static_cast<degree_type>(cit[i]));
-			}
-			return retval;
-		}
-		/// Partial low degree (equivalent to the partial degree).
-		degree_type ldegree(const symbol_set::positions &p, const symbol_set &args) const
-		{
-			return degree(p,args);
-		}
-		/// Multiply terms with a Kronecker monomial key.
-		/**
-		 * \note
-		 * This method is enabled only if \p Cf satisfies piranha::is_cf, it is multipliable in-place, it is multipliable yielding a result
-		 * of type \p Cf, and it is copy-assignable.
-		 *
-		 * Multiply \p t1 by \p t2, storing the result in the only element of \p res. This method
-		 * offers the basic exception safety guarantee. If \p Cf is an instance of piranha::mp_rational, then
-		 * only the numerators of the coefficients will be multiplied.
-		 *
-		 * Note that the key of the return value is generated directly from the addition of the values of the input keys.
-		 * No check is performed for overflow of either the limits of the integral type or the limits of the Kronecker codification.
-		 *
-		 * @param[out] res return value.
-		 * @param[in] t1 first argument.
-		 * @param[in] t2 second argument.
-		 *
-		 * @throws unspecified any exception thrown by the multiplication of the coefficients.
-		 */
-		template <typename Cf, multiply_enabler<Cf> = 0>
-		static void multiply(std::array<term<Cf,kronecker_monomial>,multiply_arity> &res, const term<Cf,kronecker_monomial> &t1,
-			const term<Cf,kronecker_monomial> &t2, const symbol_set &)
-		{
-			auto &t = res[0u];
-			// Coefficient first.
-			detail::cf_mult_impl(t.m_cf,t1.m_cf,t2.m_cf);
-			// Now the key.
-			t.m_key.m_value = static_cast<value_type>(t1.m_key.get_int() + t2.m_key.get_int());
-		}
-		/// Hash value.
-		/**
-		 * @return the internal integer instance, cast to \p std::size_t.
-		 */
-		std::size_t hash() const
-		{
-			return static_cast<std::size_t>(m_value);
-		}
-		/// Equality operator.
-		/**
-		 * @param[in] other comparison argument.
-		 *
-		 * @return \p true if the internal integral instance of \p this is equal to the integral instance of \p other,
-		 * \p false otherwise.
-		 */
-		bool operator==(const kronecker_monomial &other) const
-		{
-			return m_value == other.m_value;
-		}
-		/// Inequality operator.
-		/**
-		 * @param[in] other comparison argument.
-		 *
-		 * @return the opposite of operator==().
-		 */
-		bool operator!=(const kronecker_monomial &other) const
-		{
-			return m_value != other.m_value;
-		}
-		/// Name of the linear argument.
-		/**
-		 * If the monomial is linear in a variable (i.e., all exponents are zero apart from a single unitary
-		 * exponent), the name of the variable will be returned. Otherwise, an error will be raised.
-		 *
-		 * @param[in] args reference set of piranha::symbol.
-		 *
-		 * @return name of the linear variable.
-		 *
-		 * @throws std::invalid_argument if the monomial is not linear.
-		 * @throws unspecified any exception thrown by unpack().
-		 */
-		std::string linear_argument(const symbol_set &args) const
-		{
-			const auto v = unpack(args);
-			const auto size = args.size();
-			decltype(args.size()) n_linear = 0u, candidate = 0u;
-			for (typename v_type::size_type i = 0u; i < size; ++i) {
-				integer tmp = safe_cast<integer>(v[i]);
-				if (tmp.sign() == 0) {
-					continue;
-				}
-				if (tmp != 1) {
-					piranha_throw(std::invalid_argument,"exponent is not unitary");
-				}
-				candidate = i;
-				++n_linear;
-			}
-			if (n_linear != 1u) {
-				piranha_throw(std::invalid_argument,"monomial is not linear");
-			}
-			return args[static_cast<decltype(args.size())>(candidate)].get_name();
-		}
-		/// Exponentiation.
-		/**
-		 * \note
-		 * This method is enabled only if \p U is multipliable by piranha::integer and the result type can be
-		 * safely cast back to \p T.
-		 *
-		 * Will return a monomial corresponding to \p this raised to the <tt>x</tt>-th power. The exponentiation
-		 * is computed via the multiplication of the exponents promoted to piranha::integer by \p x. The result will
-		 * be cast back to \p T via piranha::safe_cast().
-		 *
-		 * @param[in] x exponent.
-		 * @param[in] args reference set of piranha::symbol.
-		 *
-		 * @return \p this to the power of \p x.
-		 *
-		 * @throws unspecified any exception thrown by:
-		 * - unpack(),
-		 * - piranha::safe_cast(),
-		 * - the constructor and multiplication operator of piranha::integer,
-		 * - piranha::kronecker_array::encode().
-		 */
-		template <typename U, pow_enabler<U> = 0>
-		kronecker_monomial pow(const U &x, const symbol_set &args) const
-		{
-			auto v = unpack(args);
-			for (auto &n: v) {
-				n = safe_cast<value_type>(integer(n) * x);
-			}
-			kronecker_monomial retval;
-			retval.m_value = ka::encode(v);
-			return retval;
-		}
-		/// Unpack internal integer instance.
-		/**
-		 * Will decode the internal integral instance into a piranha::static_vector of size equal to the size of \p args.
-		 *
-		 * @param[in] args reference set of piranha::symbol.
-		 *
-		 * @return piranha::static_vector containing the result of decoding the internal integral instance via
-		 * piranha::kronecker_array.
-		 *
-		 * @throws std::invalid_argument if the size of \p args is larger than the maximum size of piranha::static_vector.
-		 * @throws unspecified any exception thrown by piranha::kronecker_array::decode().
-		 */
-		v_type unpack(const symbol_set &args) const
-		{
-			return detail::km_unpack<v_type,ka>(args,m_value);
-		}
-		/// Print.
-		/**
-		 * Will print to stream a human-readable representation of the monomial.
-		 *
-		 * @param[in] os target stream.
-		 * @param[in] args reference set of piranha::symbol.
-		 *
-		 * @throws unspecified any exception thrown by unpack() or by streaming instances of \p value_type.
-		 */
-		void print(std::ostream &os, const symbol_set &args) const
-		{
-			const auto tmp = unpack(args);
-			piranha_assert(tmp.size() == args.size());
-			const value_type zero(0), one(1);
-			bool empty_output = true;
-			for (decltype(tmp.size()) i = 0u; i < tmp.size(); ++i) {
-				if (tmp[i] != zero) {
-					if (!empty_output) {
-						os << '*';
-					}
-					os << args[i].get_name();
-					empty_output = false;
-					if (tmp[i] != one) {
-						os << "**" << detail::prepare_for_print(tmp[i]);
-					}
-				}
-			}
-		}
-		/// Print in TeX mode.
-		/**
-		 * Will print to stream a TeX representation of the monomial.
-		 *
-		 * @param[in] os target stream.
-		 * @param[in] args reference set of piranha::symbol.
-		 *
-		 * @throws unspecified any exception thrown by unpack() or by streaming instances of \p value_type.
-		 */
-		void print_tex(std::ostream &os, const symbol_set &args) const
-		{
-			const auto tmp = unpack(args);
-			std::ostringstream oss_num, oss_den, *cur_oss;
-			const value_type zero(0), one(1);
-			value_type cur_value;
-			for (decltype(tmp.size()) i = 0u; i < tmp.size(); ++i) {
-				cur_value = tmp[i];
-				if (cur_value != zero) {
-					// NOTE: here negate() is safe because of the symmetry in kronecker_array.
-					cur_oss = (cur_value > zero) ? std::addressof(oss_num) : (math::negate(cur_value),std::addressof(oss_den));
-					(*cur_oss) << "{" << args[i].get_name() << "}";
-					if (cur_value != one) {
-						(*cur_oss) << "^{" << static_cast<long long>(cur_value) << "}";
-					}
-				}
-			}
-			const std::string num_str = oss_num.str(), den_str = oss_den.str();
-			if (!num_str.empty() && !den_str.empty()) {
-				os << "\\frac{" << num_str << "}{" << den_str << "}";
-			} else if (!num_str.empty() && den_str.empty()) {
-				os << num_str;
-			} else if (num_str.empty() && !den_str.empty()) {
-				os << "\\frac{1}{" << den_str << "}";
-			}
-		}
-		/// Partial derivative.
-		/**
-		 * This method will return the partial derivative of \p this with respect to the symbol at the position indicated by \p p.
-		 * The result is a pair consisting of the exponent associated to \p p before differentiation and the monomial itself
-		 * after differentiation. If \p p is empty or if the exponent associated to it is zero,
-		 * the returned pair will be <tt>(0,kronecker_monomial{args})</tt>.
-		 *
-		 * @param[in] p position of the symbol with respect to which the differentiation will be calculated.
-		 * @param[in] args reference set of piranha::symbol.
-		 *
-		 * @return result of the differentiation.
-		 *
-		 * @throws std::invalid_argument if the computation of the derivative causes a negative overflow,
-		 * or if \p p is incompatible with \p args or it has a size greater than one.
-		 * @throws unspecified any exception thrown by:
-		 * - unpack(),
-		 * - piranha::math::is_zero(),
-		 * - piranha::kronecker_array::encode().
-		 */
-		std::pair<T,kronecker_monomial> partial(const symbol_set::positions &p, const symbol_set &args) const
-		{
-			auto v = unpack(args);
-			// Cannot take derivative wrt more than one variable, and the position of that variable
-			// must be compatible with the monomial.
-			if (p.size() > 1u || (p.size() == 1u && p.back() >= args.size())) {
-				piranha_throw(std::invalid_argument,"invalid size of symbol_set::positions");
-			}
-			// Derivative wrt a variable not in the monomial: position is empty, or refers to a
-			// variable with zero exponent.
-			// NOTE: safe to take v.begin() here, as the checks on the positions above ensure
-			// there is a valid position and hence the size must be not zero.
-			if (!p.size() || math::is_zero(v.begin()[*p.begin()])) {
-				return std::make_pair(T(0),kronecker_monomial(args));
-			}
-			auto v_b = v.begin();
-			// Original exponent.
-			T n(v_b[*p.begin()]);
-			// Decrement the exponent in the monomial.
-			if (unlikely(n == std::numeric_limits<T>::min())) {
-				piranha_throw(std::invalid_argument,"negative overflow error in the calculation of the "
-					"partial derivative of a monomial");
-			}
-			v_b[*p.begin()] = static_cast<T>(n - T(1));
-			kronecker_monomial tmp_km;
-			tmp_km.m_value = ka::encode(v);
-			return std::make_pair(n,std::move(tmp_km));
-		}
-		/// Integration.
-		/**
-		 * Will return the antiderivative of \p this with respect to symbol \p s. The result is a pair
-		 * consisting of the exponent associated to \p s increased by one and the monomial itself
-		 * after integration. If \p s is not in \p args, the returned monomial will have an extra exponent
-		 * set to 1 in the same position \p s would have if it were added to \p args.
-		 *
-		 * If the exponent corresponding to \p s is -1, an error will be produced.
-		 *
-		 * @param[in] s symbol with respect to which the integration will be calculated.
-		 * @param[in] args reference set of piranha::symbol.
-		 *
-		 * @return result of the integration.
-		 *
-		 * @throws std::invalid_argument if the exponent associated to \p s is -1 or if the value of an exponent overflows.
-		 * @throws unspecified any exception thrown by:
-		 * - unpack(),
-		 * - piranha::math::is_zero(),
-		 * - piranha::static_vector::push_back(),
-		 * - piranha::kronecker_array::encode().
-		 */
-		std::pair<T,kronecker_monomial> integrate(const symbol &s, const symbol_set &args) const
-		{
-			v_type v = unpack(args), retval;
-			value_type expo(0), one(1);
-			for (min_int<typename v_type::size_type,decltype(args.size())> i = 0u; i < args.size(); ++i) {
-				if (math::is_zero(expo) && s < args[i]) {
-					// If we went past the position of s in args and still we
-					// have not performed the integration, it means that we need to add
-					// a new exponent.
-					retval.push_back(one);
-					expo = one;
-				}
-				retval.push_back(v[i]);
-				if (args[i] == s) {
-					// NOTE: here using i is safe: if retval gained an extra exponent in the condition above,
-					// we are never going to land here as args[i] is at this point never going to be s.
-					if (unlikely(retval[i] == std::numeric_limits<value_type>::max())) {
-						piranha_throw(std::invalid_argument,"positive overflow error in the calculation of the integral of a monomial");
-					}
-					retval[i] = static_cast<value_type>(retval[i] + value_type(1));
-					if (math::is_zero(retval[i])) {
-						piranha_throw(std::invalid_argument,"unable to perform monomial integration: negative unitary exponent");
-					}
-					expo = retval[i];
-				}
-			}
-			// If expo is still zero, it means we need to add a new exponent at the end.
-			if (math::is_zero(expo)) {
-				retval.push_back(one);
-				expo = one;
-			}
-			return std::make_pair(expo,kronecker_monomial(ka::encode(retval)));
-		}
-		/// Evaluation.
-		/**
-		 * \note
-		 * This method is available only if \p U satisfies the following requirements:
-		 * - it can be used in piranha::symbol_set::positions_map,
-		 * - it can be used in piranha::math::pow() with the monomial exponents as powers, yielding a type \p eval_type,
-		 * - \p eval_type is constructible from \p int,
-		 * - \p eval_type is multipliable in place.
-		 *
-		 * The return value will be built by iteratively applying piranha::math::pow() using the values provided
-		 * by \p pmap as bases and the values in the monomial as exponents. If the size of the monomial is zero, 1 will be
-		 * returned. If the positions in \p pmap do not reference
-		 * only and all the exponents in the monomial, an error will be thrown.
-		 *
-		 * @param[in] pmap piranha::symbol_set::positions_map that will be used for substitution.
-		 * @param[in] args reference set of piranha::symbol.
-		 *
-		 * @return the result of evaluating \p this with the values provided in \p pmap.
-		 *
-		 * @throws std::invalid_argument if \p pmap is not compatible with \p args.
-		 * @throws unspecified any exception thrown by:
-		 * - unpack(),
-		 * - construction of the return type,
-		 * - piranha::math::pow() or the in-place multiplication operator of the return type.
-		 */
-		template <typename U>
-		eval_type<U> evaluate(const symbol_set::positions_map<U> &pmap, const symbol_set &args) const
-		{
-			using return_type = eval_type<U>;
-			using size_type = typename v_type::size_type;
-			// NOTE: here we can check the pmap size only against args.
-			if (unlikely(pmap.size() != args.size() || (pmap.size() && pmap.back().first != pmap.size() - 1u))) {
-				piranha_throw(std::invalid_argument,"invalid positions map for evaluation");
-			}
-			auto v = unpack(args);
-			return_type retval(1);
-			auto it = pmap.begin();
-			for (min_int<size_type,decltype(args.size())> i = 0u; i < args.size(); ++i, ++it) {
-				piranha_assert(it != pmap.end() && it->first == i);
-				retval *= math::pow(it->second,v[i]);
-			}
-			piranha_assert(it == pmap.end());
-			return retval;
-		}
-		/// Substitution.
-		/**
-		 * \note
-		 * This method is enabled only if:
-		 * - \p U can be raised to the value type, yielding a type \p subs_type,
-		 * - \p subs_type can be constructed from \p int and it is assignable.
-		 *
-		 * The algorithm is equivalent to the one implemented in piranha::monomial::subs().
-		 *
-		 * @param[in] s name of the symbol that will be substituted.
-		 * @param[in] x quantity that will be substituted in place of \p s.
-		 * @param[in] args reference set of piranha::symbol.
-		 *
-		 * @return the result of substituting \p x for \p s.
-		 *
-		 * @throws unspecified any exception thrown by:
-		 * - unpack(),
-		 * - construction and assignment of the return value,
-		 * - piranha::math::pow(),
-		 * - piranha::static_vector::push_back(),
-		 * - piranha::kronecker_array::encode().
-		 */
-		template <typename U>
-		std::vector<std::pair<subs_type<U>,kronecker_monomial>> subs(const std::string &s, const U &x, const symbol_set &args) const
-		{
-			using s_type = subs_type<U>;
-			std::vector<std::pair<s_type,kronecker_monomial>> retval;
-			const auto v = unpack(args);
-			v_type new_v;
-			s_type retval_s(1);
-			for (min_int<typename v_type::size_type,decltype(args.size())> i = 0u; i < args.size(); ++i) {
-				if (args[i].get_name() == s) {
-					retval_s = math::pow(x,v[i]);
-					new_v.push_back(value_type(0));
-				} else {
-					new_v.push_back(v[i]);
-				}
-			}
-			piranha_assert(new_v.size() == v.size());
-			retval.push_back(std::make_pair(std::move(retval_s),kronecker_monomial(ka::encode(new_v))));
-			return retval;
-		}
-		/// Substitution of integral power.
-		/**
-		 * \note
-		 * This method is enabled only if:
-		 * - \p U can be raised to a piranha::integer power, yielding a type \p subs_type,
-		 * - \p subs_type is constructible from \p int and assignable.
-		 *
-		 * This method works in the same way as piranha::monomial::ipow_subs().
-		 *
-		 * @param[in] s name of the symbol that will be substituted.
-		 * @param[in] n power of \p s that will be substituted.
-		 * @param[in] x quantity that will be substituted in place of \p s to the power of \p n.
-		 * @param[in] args reference set of piranha::symbol.
-		 *
-		 * @return the result of substituting \p x for \p s to the power of \p n.
-		 *
-		 * @throws unspecified any exception thrown by:
-		 * - unpack(),
-		 * - construction and assignment of the return value,
-		 * - construction of piranha::rational,
-		 * - piranha::safe_cast(),
-		 * - piranha::math::pow(),
-		 * - piranha::static_vector::push_back(),
-		 * - the in-place subtraction operator of the exponent type,
-		 * - piranha::kronecker_array::encode().
-		 */
-		template <typename U>
-		std::vector<std::pair<ipow_subs_type<U>,kronecker_monomial>> ipow_subs(const std::string &s, const integer &n, const U &x, const symbol_set &args) const
-		{
-			using s_type = ipow_subs_type<U>;
-			const auto v = unpack(args);
-			v_type new_v;
-			s_type retval_s(1);
-			for (min_int<typename v_type::size_type,decltype(args.size())> i = 0u; i < args.size(); ++i) {
-				new_v.push_back(v[i]);
-				if (args[i].get_name() == s) {
-					const rational tmp(safe_cast<integer>(v[i]),n);
-					if (tmp >= 1) {
-						const auto tmp_t = static_cast<integer>(tmp);
-						retval_s = math::pow(x,tmp_t);
-						new_v[i] -= tmp_t * n;
-					}
-				}
-			}
-			std::vector<std::pair<s_type,kronecker_monomial>> retval;
-			retval.push_back(std::make_pair(std::move(retval_s),kronecker_monomial(ka::encode(new_v))));
-			return retval;
-		}
-		/// Identify symbols that can be trimmed.
-		/**
-		 * This method is used in piranha::series::trim(). The input parameter \p candidates
-		 * contains a set of symbols that are candidates for elimination. The method will remove
-		 * from \p candidates those symbols whose exponent in \p this is not zero.
-		 *
-		 * @param[in] candidates set of candidates for elimination.
-		 * @param[in] args reference arguments set.
-		 *
-		 * @throws unspecified any exception thrown by:
-		 * - unpack(),
-		 * - piranha::math::is_zero(),
-		 * - piranha::symbol_set::remove().
-		 */
-		void trim_identify(symbol_set &candidates, const symbol_set &args) const
-		{
-			return detail::km_trim_identify<v_type,ka>(candidates,args,m_value);
-		}
-		/// Trim.
-		/**
-		 * This method will return a copy of \p this with the exponents associated to the symbols
-		 * in \p trim_args removed.
-		 *
-		 * @param[in] trim_args arguments whose exponents will be removed.
-		 * @param[in] orig_args original arguments set.
-		 *
-		 * @return trimmed copy of \p this.
-		 *
-		 * @throws unspecified any exception thrown by:
-		 * - unpack(),
-		 * - piranha::static_vector::push_back().
-		 */
-		kronecker_monomial trim(const symbol_set &trim_args, const symbol_set &orig_args) const
-		{
-			return kronecker_monomial(detail::km_trim<v_type,ka>(trim_args,orig_args,m_value));
-		}
-		/// Comparison operator.
-		/**
-		 * @param[in] other comparison argument.
-		 *
-		 * @return \p true if the internal integral value of \p this is less than the internal
-		 * integral value of \p other, \p false otherwise.
-		 */
-		bool operator<(const kronecker_monomial &other) const
-		{
-			return m_value < other.m_value;
-		}
-	private:
-		value_type m_value;
-=======
+
 public:
     /// Arity of the multiply() method.
     static const std::size_t multiply_arity = 1u;
@@ -1942,7 +1123,6 @@
 
 private:
     value_type m_value;
->>>>>>> 1720868b
 };
 
 /// Alias for piranha::kronecker_monomial with default type.
@@ -1954,24 +1134,6 @@
 
 /// Specialisation of \p std::hash for piranha::kronecker_monomial.
 template <typename T>
-<<<<<<< HEAD
-struct hash<piranha::kronecker_monomial<T>>
-{
-	/// Result type.
-	typedef size_t result_type;
-	/// Argument type.
-	typedef piranha::kronecker_monomial<T> argument_type;
-	/// Hash operator.
-	/**
-	 * @param[in] a argument whose hash value will be computed.
-	 *
-	 * @return hash value of \p a computed via piranha::kronecker_monomial::hash().
-	 */
-	result_type operator()(const argument_type &a) const
-	{
-		return a.hash();
-	}
-=======
 struct hash<piranha::kronecker_monomial<T>> {
     /// Result type.
     typedef size_t result_type;
@@ -1987,7 +1149,6 @@
     {
         return a.hash();
     }
->>>>>>> 1720868b
 };
 }
 
