/* Copyright 2009-2016 Francesco Biscani (bluescarni@gmail.com)

This file is part of the Piranha library.

The Piranha library is free software; you can redistribute it and/or modify
it under the terms of either:

  * the GNU Lesser General Public License as published by the Free
    Software Foundation; either version 3 of the License, or (at your
    option) any later version.

or

  * the GNU General Public License as published by the Free Software
    Foundation; either version 3 of the License, or (at your option) any
    later version.

or both in parallel, as here.

The Piranha library is distributed in the hope that it will be useful, but
WITHOUT ANY WARRANTY; without even the implied warranty of MERCHANTABILITY
or FITNESS FOR A PARTICULAR PURPOSE.  See the GNU General Public License
for more details.

You should have received copies of the GNU General Public License and the
GNU Lesser General Public License along with the Piranha library.  If not,
see https://www.gnu.org/licenses/. */

#ifndef PIRANHA_TYPE_TRAITS_HPP
#define PIRANHA_TYPE_TRAITS_HPP

/** \file type_traits.hpp
 * \brief Type traits.
 *
 * This header contains general-purpose type traits classes.
 */

#include <cstdarg>
#include <cstddef>
#include <functional>
#include <iterator>
#include <limits>
#include <ostream>
#include <tuple>
#include <type_traits>
#include <utility>

#include "config.hpp"
#include "detail/sfinae_types.hpp"
#include "detail/symbol_set_fwd.hpp"
#include "print_coefficient.hpp"
#include "print_tex_coefficient.hpp"

namespace piranha
{

/// Type is non-const rvalue reference.
/**
 * This type trait defines a static const boolean \p value flag which is \p true if \p T is a non-const rvalue
 * reference.
 */
template <typename T>
struct is_nonconst_rvalue_ref {
    /// Type trait value.
    static const bool value
        = std::is_rvalue_reference<T>::value && !std::is_const<typename std::remove_reference<T>::type>::value;
};

template <typename T>
const bool is_nonconst_rvalue_ref<T>::value;

namespace detail
{

template <typename T, typename U, typename Derived>
class arith_tt_helper
{
    typedef typename std::remove_reference<T>::type Td;
    typedef typename std::remove_reference<U>::type Ud;

public:
    static const bool value
        = std::is_same<decltype(Derived::test(*(Td *)nullptr, *(Ud *)nullptr)), detail::sfinae_types::yes>::value;
};
}

/// Addable type trait.
/**
 * Will be \p true if objects of type \p T can be added to objects of type \p U using the binary addition operator.
 *
 * This type trait will strip \p T and \p U of reference qualifiers, and it will test the operator in the form
 @code
 operator+(const Td &, const Ud &)
 @endcode
 * where \p Td and \p Ud are \p T and \p U after the removal of reference qualifiers. E.g.:
 @code
 is_addable<int>::value == true;
 is_addable<int,std::string>::value == false;
 @endcode
 */
template <typename T, typename U = T>
class is_addable : detail::sfinae_types
{
    friend class detail::arith_tt_helper<T, U, is_addable<T, U>>;
    template <typename T1, typename U1>
    static auto test(const T1 &t, const U1 &u) -> decltype(t + u, void(), yes());
    static no test(...);

public:
    /// Value of the type trait.
    static const bool value = detail::arith_tt_helper<T, U, is_addable>::value;
};

template <typename T, typename U>
const bool is_addable<T, U>::value;

/// In-place addable type trait.
/**
 * Will be \p true if objects of type \p U can be added in-place to objects of type \p T.
 *
 * This type trait will strip \p T and \p U of reference qualifiers, and it will test the operator in the form
 @code
 operator+=(Td &, const Ud &)
 @endcode
 * where \p Td and \p Ud are \p T and \p U after the removal of reference qualifiers. E.g.:
 @code
 is_addable_in_place<int>::value == true;
 is_addable_in_place<int,std::string>::value == false;
 @endcode
 */
template <typename T, typename U = T>
class is_addable_in_place : detail::sfinae_types
{
    friend class detail::arith_tt_helper<T, U, is_addable_in_place<T, U>>;
    template <typename T1, typename U1>
    static auto test(T1 &t, const U1 &u) -> decltype(t += u, void(), yes());
    static no test(...);

public:
    /// Value of the type trait.
    static const bool value = detail::arith_tt_helper<T, U, is_addable_in_place>::value;
};

template <typename T, typename U>
const bool is_addable_in_place<T, U>::value;

/// Subtractable type trait.
/**
 * @see piranha::is_addable.
 */
template <typename T, typename U = T>
class is_subtractable : detail::sfinae_types
{
    friend class detail::arith_tt_helper<T, U, is_subtractable<T, U>>;
    template <typename T1, typename U1>
    static auto test(const T1 &t, const U1 &u) -> decltype(t - u, void(), yes());
    static no test(...);

public:
    /// Value of the type trait.
    static const bool value = detail::arith_tt_helper<T, U, is_subtractable>::value;
};

template <typename T, typename U>
const bool is_subtractable<T, U>::value;

/// In-place subtractable type trait.
/**
 * @see piranha::is_addable_in_place.
 */
template <typename T, typename U = T>
class is_subtractable_in_place : detail::sfinae_types
{
    friend class detail::arith_tt_helper<T, U, is_subtractable_in_place<T, U>>;
    template <typename T1, typename U1>
    static auto test(T1 &t, const U1 &u) -> decltype(t -= u, void(), yes());
    static no test(...);

public:
    /// Value of the type trait.
    static const bool value = detail::arith_tt_helper<T, U, is_subtractable_in_place>::value;
};

template <typename T, typename U>
const bool is_subtractable_in_place<T, U>::value;

/// Multipliable type trait.
/**
 * @see piranha::is_addable.
 */
template <typename T, typename U = T>
class is_multipliable : detail::sfinae_types
{
    friend class detail::arith_tt_helper<T, U, is_multipliable<T, U>>;
    template <typename T1, typename U1>
    static auto test(const T1 &t, const U1 &u) -> decltype(t * u, void(), yes());
    static no test(...);

public:
    /// Value of the type trait.
    static const bool value = detail::arith_tt_helper<T, U, is_multipliable>::value;
};

template <typename T, typename U>
const bool is_multipliable<T, U>::value;

/// In-place multipliable type trait.
/**
 * @see piranha::is_addable_in_place.
 */
template <typename T, typename U = T>
class is_multipliable_in_place : detail::sfinae_types
{
    friend class detail::arith_tt_helper<T, U, is_multipliable_in_place<T, U>>;
    template <typename T1, typename U1>
    static auto test(T1 &t, const U1 &u) -> decltype(t *= u, void(), yes());
    static no test(...);

public:
    /// Value of the type trait.
    static const bool value = detail::arith_tt_helper<T, U, is_multipliable_in_place>::value;
};

template <typename T, typename U>
const bool is_multipliable_in_place<T, U>::value;

/// Divisible type trait.
/**
 * @see piranha::is_addable.
 */
template <typename T, typename U = T>
class is_divisible : detail::sfinae_types
{
    friend class detail::arith_tt_helper<T, U, is_divisible<T, U>>;
    template <typename T1, typename U1>
    static auto test(const T1 &t, const U1 &u) -> decltype(t / u, void(), yes());
    static no test(...);

public:
    /// Value of the type trait.
    static const bool value = detail::arith_tt_helper<T, U, is_divisible>::value;
};

template <typename T, typename U>
const bool is_divisible<T, U>::value;

/// In-place divisible type trait.
/**
 * @see piranha::is_addable_in_place.
 */
template <typename T, typename U = T>
class is_divisible_in_place : detail::sfinae_types
{
    friend class detail::arith_tt_helper<T, U, is_divisible_in_place<T, U>>;
    template <typename T1, typename U1>
    static auto test(T1 &t, const U1 &u) -> decltype(t /= u, void(), yes());
    static no test(...);

public:
    /// Value of the type trait.
    static const bool value = detail::arith_tt_helper<T, U, is_divisible_in_place>::value;
};

template <typename T, typename U>
const bool is_divisible_in_place<T, U>::value;

/// Equality-comparable type trait.
/**
 * This type trait is \p true if instances if type \p T can be compared for equality and inequality to instances of
 * type \p U. The operators must be non-mutable (i.e., implemented using pass-by-value or const
 * references) and must return a type implicitly convertible to \p bool.
 */
template <typename T, typename U = T>
class is_equality_comparable : detail::sfinae_types
{
    typedef typename std::decay<T>::type Td;
    typedef typename std::decay<U>::type Ud;
    template <typename T1, typename U1>
    static auto test1(const T1 &t, const U1 &u) -> decltype(t == u);
    static no test1(...);
    template <typename T1, typename U1>
    static auto test2(const T1 &t, const U1 &u) -> decltype(t != u);
    static no test2(...);
    static const bool implementation_defined
        = std::is_convertible<decltype(test1(std::declval<Td>(), std::declval<Ud>())), bool>::value
          && std::is_convertible<decltype(test2(std::declval<Td>(), std::declval<Ud>())), bool>::value;

public:
    /// Value of the type trait.
    static const bool value = implementation_defined;
};

// Static init.
template <typename T, typename U>
const bool is_equality_comparable<T, U>::value;

/// Less-than-comparable type trait.
/**
 * This type trait is \p true if instances of type \p T can be compared to instances of
 * type \p U using the less-than operator. The operator must be non-mutable (i.e., implemented using pass-by-value or
 * const
 * references) and must return a type implicitly convertible to \p bool.
 */
template <typename T, typename U = T>
class is_less_than_comparable : detail::sfinae_types
{
    typedef typename std::decay<T>::type Td;
    typedef typename std::decay<U>::type Ud;
    template <typename T1, typename U1>
    static auto test(const T1 &t, const U1 &u) -> decltype(t < u);
    static no test(...);

public:
    /// Value of the type trait.
    static const bool value = std::is_convertible<decltype(test(std::declval<Td>(), std::declval<Ud>())), bool>::value;
};

// Static init.
template <typename T, typename U>
const bool is_less_than_comparable<T, U>::value;

/// Greater-than-comparable type trait.
/**
 * This type trait is \p true if instances of type \p T can be compared to instances of
 * type \p U using the greater-than operator. The operator must be non-mutable (i.e., implemented using pass-by-value or
 * const
 * references) and must return a type implicitly convertible to \p bool.
 */
template <typename T, typename U = T>
class is_greater_than_comparable : detail::sfinae_types
{
    typedef typename std::decay<T>::type Td;
    typedef typename std::decay<U>::type Ud;
    template <typename T1, typename U1>
    static auto test(const T1 &t, const U1 &u) -> decltype(t > u);
    static no test(...);

public:
    /// Value of the type trait.
    static const bool value = std::is_convertible<decltype(test(std::declval<Td>(), std::declval<Ud>())), bool>::value;
};

// Static init.
template <typename T, typename U>
const bool is_greater_than_comparable<T, U>::value;

/// Enable \p noexcept checks.
/**
 * This type trait, to be specialised with the <tt>std::enable_if</tt> mechanism, enables or disables
 * \p noexcept checks in the piranha::is_container_element type trait. This type trait should be used
 * only with legacy pre-C++11 classes that do not support \p noexcept: by specialising this trait to
 * \p false, the piranha::is_container_element trait will disable \p noexcept checks and it will thus be
 * possible to use \p noexcept unaware classes as container elements and series coefficients.
 */
template <typename T, typename = void>
struct enable_noexcept_checks {
    /// Default value of the type trait.
    static const bool value = true;
};

// Static init.
template <typename T, typename Enable>
const bool enable_noexcept_checks<T, Enable>::value;

/// Type trait for well-behaved container elements.
/**
 * The type trait will be true if all these conditions hold:
 *
 * - \p T is default-constructible,
 * - \p T is copy-constructible,
 * - \p T has nothrow move semantics,
 * - \p T is nothrow-destructible.
 *
 * If the piranha::enable_noexcept_checks trait is \p false for \p T, then the nothrow checks will be discarded.
 */
template <typename T>
struct is_container_element {
    // NOTE: here we do not require copy assignability as in our containers we always implement
    // copy-assign as copy-construct + move for exception safety reasons.
    /// Value of the type trait.
    static const bool value = std::is_default_constructible<T>::value && std::is_copy_constructible<T>::value
                              && (!enable_noexcept_checks<T>::value
                                  || (std::is_nothrow_destructible<T>::value
// The Intel compiler has troubles with the noexcept versions of these two type traits.
#if defined(PIRANHA_COMPILER_IS_INTEL)
                                      && std::is_move_constructible<T>::value && std::is_move_assignable<T>::value
#else
                                      && std::is_nothrow_move_constructible<T>::value
                                      && std::is_nothrow_move_assignable<T>::value
#endif
                                      ));
};

template <typename T>
const bool is_container_element<T>::value;

/// Type trait for classes that can be output-streamed.
/**
 * This type trait will be \p true if instances of type \p T can be directed to
 * instances of \p std::ostream via the insertion operator. The operator must have a signature
 * compatible with
 @code
 std::ostream &operator<<(std::ostream &, const T &)
 @endcode
 */
template <typename T>
class is_ostreamable : detail::sfinae_types
{
    template <typename T1>
    static auto test(std::ostream &s, const T1 &t) -> decltype(s << t);
    static no test(...);

public:
    /// Value of the type trait.
    static const bool value
        = std::is_same<decltype(test(*(std::ostream *)nullptr, std::declval<T>())), std::ostream &>::value;
};

template <typename T>
const bool is_ostreamable<T>::value;

namespace detail
{

template <typename T>
class is_hashable_impl : detail::sfinae_types
{
    typedef typename std::decay<T>::type Td;
    template <typename T1>
    static auto test(const T1 &t) -> decltype(std::declval<const std::hash<T1> &>()(t));
    static no test(...);

public:
    static const bool value = std::is_same<decltype(test(std::declval<Td>())), std::size_t>::value;
};
}

/// Hashable type trait.
/**
 * This type trait will be \p true if the decay type of \p T is hashable, \p false otherwise.
 *
 * A type \p T is hashable when supplied with a specialisation of \p std::hash which:
 * - has a call operator complying to the interface specified by the C++ standard,
 * - satisfies piranha::is_container_element.
 *
 * Note that depending on the implementation of the default \p std::hash class, using this type trait with
 * a type which does not provide a specialisation for \p std::hash could result in a compilation error
 * (e.g., if the unspecialised \p std::hash includes a \p false \p static_assert).
 */
// NOTE: when we remove the is_container_element check we might need to make sure that std::hash is def ctible,
// depending on how we use it. Check.
template <typename T, typename = void>
class is_hashable
{
public:
    /// Value of the type trait.
    static const bool value = false;
};

template <typename T>
class is_hashable<T, typename std::enable_if<detail::is_hashable_impl<T>::value>::type>
{
    typedef typename std::decay<T>::type Td;
    typedef std::hash<Td> hasher;

public:
    static const bool value = is_container_element<hasher>::value;
};

template <typename T, typename Enable>
const bool is_hashable<T, Enable>::value;

template <typename T>
const bool is_hashable<T, typename std::enable_if<detail::is_hashable_impl<T>::value>::type>::value;

namespace detail
{

template <typename, typename, typename = void>
struct is_function_object_impl {
    template <typename... Args>
    struct tt {
        static const bool value = false;
    };
};

template <typename T, typename ReturnType>
struct is_function_object_impl<T, ReturnType, typename std::enable_if<std::is_class<T>::value>::type> {
    template <typename... Args>
    struct tt : detail::sfinae_types {
        template <typename U>
        static auto test(U &f) -> decltype(f(std::declval<Args>()...));
        static no test(...);
        static const bool value = std::is_same<decltype(test(*(T *)nullptr)), ReturnType>::value;
    };
};
}

/// Function object type trait.
/**
 * This type trait will be true if \p T is a function object returning \p ReturnType and taking
 * \p Args as arguments. That is, the type trait will be \p true if the following conditions are met:
 * - \p T is a class,
 * - \p T is equipped with a call operator returning \p ReturnType and taking \p Args as arguments.
 *
 * \p T can be const qualified (in which case the call operator must be also const in order for the type trait to be
 * satisfied).
 */
template <typename T, typename ReturnType, typename... Args>
class is_function_object
{
public:
    /// Value of the type trait.
    static const bool value = detail::is_function_object_impl<T, ReturnType>::template tt<Args...>::value;
};

template <typename T, typename ReturnType, typename... Args>
const bool is_function_object<T, ReturnType, Args...>::value;

/// Type trait to detect hash function objects.
/**
 * \p T is a hash function object for \p U if the following requirements are met:
 * - \p T is a function object with const call operator accepting as input const \p U and returning \p std::size_t,
 * - \p T satisfies piranha::is_container_element.
 *
 * The decay type of \p U is considered in this type trait.
 */
template <typename T, typename U, typename = void>
class is_hash_function_object
{
public:
    /// Value of the type trait.
    static const bool value = false;
};

template <typename T, typename U>
class is_hash_function_object<T, U, typename std::enable_if<is_function_object<
                                        typename std::add_const<T>::type, std::size_t,
                                        typename std::decay<U>::type const &>::value>::type>
{
    typedef typename std::decay<U>::type Ud;

public:
    static const bool value = is_container_element<T>::value;
};

template <typename T, typename U, typename Enable>
const bool is_hash_function_object<T, U, Enable>::value;

template <typename T, typename U>
const bool is_hash_function_object<T, U, typename std::enable_if<is_function_object<
                                             typename std::add_const<T>::type, std::size_t,
                                             typename std::decay<U>::type const &>::value>::type>::value;

/// Type trait to detect equality function objects.
/**
 * \p T is an equality function object for \p U if the following requirements are met:
 * - \p T is a function object with const call operator accepting as input two const \p U and returning \p bool,
 * - \p T satisfies piranha::is_container_element.
 *
 * The decay type of \p U is considered in this type trait.
 */
template <typename T, typename U, typename = void>
class is_equality_function_object
{
public:
    /// Value of the type trait.
    static const bool value = false;
};

template <typename T, typename U>
class is_equality_function_object<T, U,
                                  typename std::enable_if<is_function_object<
                                      typename std::add_const<T>::type, bool, typename std::decay<U>::type const &,
                                      typename std::decay<U>::type const &>::value>::type>
{
public:
    static const bool value = is_container_element<T>::value;
};

template <typename T, typename U, typename Enable>
const bool is_equality_function_object<T, U, Enable>::value;

template <typename T, typename U>
const bool
    is_equality_function_object<T, U, typename std::enable_if<is_function_object<
                                          typename std::add_const<T>::type, bool, typename std::decay<U>::type const &,
                                          typename std::decay<U>::type const &>::value>::type>::value;
}

/// Macro to test if class has type definition.
/**
 * This macro will declare a template struct parametrized over one type \p T and called <tt>has_typedef_type_name</tt>,
 * whose static const bool member \p value will be \p true if \p T contains a \p typedef called \p type_name, false
 * otherwise.
 *
 * For instance:
 * \code
 * PIRANHA_DECLARE_HAS_TYPEDEF(foo_type);
 * struct foo
 * {
 * 	typedef int foo_type;
 * };
 * struct bar {};
 * \endcode
 * \p has_typedef_foo_type<foo>::value will be true and \p has_typedef_foo_type<bar>::value will be false.
 *
 * The decay type of the template argument is considered by the class defined by the macro.
 */
#define PIRANHA_DECLARE_HAS_TYPEDEF(type_name)                                                                         \
    template <typename PIRANHA_DECLARE_HAS_TYPEDEF_ARGUMENT>                                                           \
    class has_typedef_##type_name : piranha::detail::sfinae_types                                                      \
    {                                                                                                                  \
        using Td_ = typename std::decay<PIRANHA_DECLARE_HAS_TYPEDEF_ARGUMENT>::type;                                   \
        template <typename T_>                                                                                         \
        static auto test(const T_ *) -> decltype(std::declval<typename T_::type_name>(), void(), yes());               \
        static no test(...);                                                                                           \
                                                                                                                       \
    public:                                                                                                            \
        static const bool value = std::is_same<yes, decltype(test((Td_ *)nullptr))>::value;                            \
    }

/// Macro for static type trait checks.
/**
 * This macro will check via a \p static_assert that the template type trait \p tt provides a \p true \p value.
 * The variadic arguments are interpreted as the template arguments of \p tt.
 */
#define PIRANHA_TT_CHECK(tt, ...)                                                                                      \
    static_assert(tt<__VA_ARGS__>::value, "type trait check failure -> " #tt "<" #__VA_ARGS__ ">")

namespace piranha
{

namespace detail
{

template <typename T, typename... Args>
struct min_int_impl {
    using next = typename min_int_impl<Args...>::type;
    static_assert((std::is_unsigned<T>::value && std::is_unsigned<next>::value && std::is_integral<next>::value)
                      || (std::is_signed<T>::value && std::is_signed<next>::value && std::is_integral<next>::value),
                  "The type trait's arguments must all be (un)signed integers.");
    using type = typename std::conditional<(std::numeric_limits<T>::max() < std::numeric_limits<next>::max()
                                            && (std::is_unsigned<T>::value
                                                || std::numeric_limits<T>::min() > std::numeric_limits<next>::min())),
                                           T, next>::type;
};

template <typename T>
struct min_int_impl<T> {
    static_assert(std::is_integral<T>::value, "The type trait's arguments must all be (un)signed integers.");
    using type = T;
};

template <typename T, typename... Args>
struct max_int_impl {
    using next = typename max_int_impl<Args...>::type;
    static_assert((std::is_unsigned<T>::value && std::is_unsigned<next>::value && std::is_integral<next>::value)
                      || (std::is_signed<T>::value && std::is_signed<next>::value && std::is_integral<next>::value),
                  "The type trait's arguments must all be (un)signed integers.");
    using type = typename std::conditional<(std::numeric_limits<T>::max() > std::numeric_limits<next>::max()
                                            && (std::is_unsigned<T>::value
                                                || std::numeric_limits<T>::min() < std::numeric_limits<next>::min())),
                                           T, next>::type;
};

template <typename T>
struct max_int_impl<T> {
    static_assert(std::is_integral<T>::value, "The type trait's arguments must all be (un)signed integers.");
    using type = T;
};
}

/// Detect narrowest integer type
/**
 * This type alias requires \p T and \p Args (if any) to be all signed or unsigned integer types.
 * It will be defined as the input type with the narrowest numerical range.
 */
template <typename T, typename... Args>
using min_int = typename detail::min_int_impl<T, Args...>::type;

/// Detect widest integer type
/**
 * This type alias requires \p T and \p Args (if any) to be all signed or unsigned integer types.
 * It will be defined as the input type with the widest numerical range.
 */
template <typename T, typename... Args>
using max_int = typename detail::max_int_impl<T, Args...>::type;

namespace detail
{

#if !defined(PIRANHA_DOXYGEN_INVOKED)

// Detect the availability of std::iterator_traits on type It, plus a couple more requisites from the
// iterator concept.
// NOTE: this needs also the is_swappable type trait, but this seems to be difficult to implement in C++11. Mostly
// because
// it seems that:
// - we cannot detect a specialised std::swap (so if it is not specialised, it will pick the default implementation
//   which could fail in the implementation without giving hints in the prototype),
// - it's tricky to fulfill the requirement that swap has to be called unqualified (cannot use 'using std::swap' within
// a decltype()
//   SFINAE, might be doable with automatic return type deduction for regular functions in C++14?).
template <typename It>
struct has_iterator_traits {
    using it_tags = std::tuple<std::input_iterator_tag, std::output_iterator_tag, std::forward_iterator_tag,
                               std::bidirectional_iterator_tag, std::random_access_iterator_tag>;
    PIRANHA_DECLARE_HAS_TYPEDEF(difference_type);
    PIRANHA_DECLARE_HAS_TYPEDEF(value_type);
    PIRANHA_DECLARE_HAS_TYPEDEF(pointer);
    PIRANHA_DECLARE_HAS_TYPEDEF(reference);
    PIRANHA_DECLARE_HAS_TYPEDEF(iterator_category);
    using i_traits = std::iterator_traits<It>;
    static const bool value = has_typedef_reference<i_traits>::value && has_typedef_value_type<i_traits>::value
                              && has_typedef_pointer<i_traits>::value && has_typedef_difference_type<i_traits>::value
                              && has_typedef_iterator_category<i_traits>::value && std::is_copy_constructible<It>::value
                              && std::is_copy_assignable<It>::value && std::is_destructible<It>::value;
};

template <typename It>
const bool has_iterator_traits<It>::value;

// TMP to check if a type is convertible to a type in the tuple.
template <typename T, typename Tuple, std::size_t I = 0u, typename Enable = void>
struct convertible_type_in_tuple {
    static_assert(I < std::numeric_limits<std::size_t>::max(), "Overflow error.");
    static const bool value = std::is_convertible<T, typename std::tuple_element<I, Tuple>::type>::value
                              || convertible_type_in_tuple<T, Tuple, I + 1u>::value;
};

template <typename T, typename Tuple, std::size_t I>
struct convertible_type_in_tuple<T, Tuple, I, typename std::enable_if<I == std::tuple_size<Tuple>::value>::type> {
    static const bool value = false;
};

template <typename T, typename = void>
struct is_iterator_impl {
    static const bool value = false;
};

// NOTE: here the correct condition is the commented one, as opposed to the first one appearing. However, it seems like
// there are inconsistencies between the commented condition and the definition of many output iterators in the standard
// library:
//
// http://stackoverflow.com/questions/23567244/apparent-inconsistency-in-iterator-requirements
//
// Until this is clarified, it is probably better to keep this workaround.
template <typename T>
struct is_iterator_impl<T,
                        typename std::
                            enable_if</*std::is_same<typename
                                         std::iterator_traits<T>::reference,decltype(*std::declval<T &>())>::value &&*/
                                      // That is the one that would need to be replaced with the one above. Just check
                                      // that operator*() is defined.
                                      std::is_same<decltype(*std::declval<T &>()),
                                                   decltype(*std::declval<T &>())>::value
                                      && std::is_same<decltype(++std::declval<T &>()), T &>::value
                                      && has_iterator_traits<T>::value &&
                                      // NOTE: here we used to have type_in_tuple, but it turns out Boost.iterator
                                      // defines its own set of tags derived from the standard
                                      // ones. Hence, check that the category can be converted to one of the standard
                                      // categories. This should not change anything for std iterators,
                                      // and just enable support for Boost ones.
                                      convertible_type_in_tuple<typename std::iterator_traits<T>::iterator_category,
                                                                typename has_iterator_traits<T>::it_tags>::value>::
                                type> {
    static const bool value = true;
};

#endif
}

/// Iterator type trait.
/**
 * This type trait will be \p true if the decay type of \p T satisfies the compile-time requirements of an iterator (as
 * defined by the C++ standard),
 * \p false otherwise.
 */
template <typename T>
struct is_iterator {
    /// Value of the type trait.
    static const bool value = detail::is_iterator_impl<typename std::decay<T>::type>::value;
};

template <typename T>
const bool is_iterator<T>::value;

namespace detail
{

#if !defined(PIRANHA_DOXYGEN_INVOKED)

template <typename T, typename = void>
struct is_input_iterator_impl {
    static const bool value = false;
};

template <typename T, typename = void>
struct arrow_operator_type {
};

template <typename T>
struct arrow_operator_type<T, typename std::enable_if<std::is_pointer<T>::value>::type> {
    using type = T;
};

template <typename T>
struct arrow_operator_type<T, typename std::enable_if<std::is_same<
                                  typename arrow_operator_type<decltype(std::declval<T &>().operator->())>::type,
                                  typename arrow_operator_type<decltype(
                                      std::declval<T &>().operator->())>::type>::value>::type> {
    using type = typename arrow_operator_type<decltype(std::declval<T &>().operator->())>::type;
};

template <typename T>
struct is_input_iterator_impl<T,
                              typename std::
                                  enable_if<is_iterator_impl<T>::value && is_equality_comparable<T>::value
                                            && std::is_convertible<decltype(*std::declval<T &>()),
                                                                   typename std::iterator_traits<T>::value_type>::value
                                            && std::is_same<decltype(++std::declval<T &>()), T &>::value
                                            && std::is_same<decltype((void)std::declval<T &>()++),
                                                            decltype((void)std::declval<T &>()++)>::value
                                            && std::is_convertible<decltype(*std::declval<T &>()++),
                                                                   typename std::iterator_traits<T>::value_type>::value
                                            &&
                                            // NOTE: here we know that the arrow op has to return a pointer, if
                                            // implemented correctly, and that the syntax
                                            // it->m must be equivalent to (*it).m. This means that, barring differences
                                            // in reference qualifications,
                                            // it-> and *it must return the same thing.
                                            std::is_same<
                                                typename std::remove_reference<decltype(
                                                    *std::declval<typename arrow_operator_type<T>::type>())>::type,
                                                typename std::remove_reference<decltype(
                                                    *std::declval<T &>())>::type>::value
                                            &&
                                            // NOTE: here the usage of is_convertible guarantees we catch both iterators
                                            // higher in the type hierarchy and
                                            // the Boost versions of standard iterators as well.
                                            std::is_convertible<typename std::iterator_traits<T>::iterator_category,
                                                                std::input_iterator_tag>::value>::type> {
    static const bool value = true;
};

#endif
}

/// Input iterator type trait.
/**
 * This type trait will be \p true if the decay type of \p T satisfies the compile-time requirements of an input
 * iterator (as defined by the C++ standard),
 * \p false otherwise.
 */
template <typename T>
struct is_input_iterator {
    /// Value of the type trait.
    static const bool value = detail::is_input_iterator_impl<typename std::decay<T>::type>::value;
};

template <typename T>
const bool is_input_iterator<T>::value;

namespace detail
{

template <typename T, typename = void>
struct is_forward_iterator_impl {
    static const bool value = false;
};

template <typename T>
struct is_forward_iterator_impl<T,
                                typename std::
                                    enable_if<is_input_iterator_impl<T>::value
                                              && std::is_default_constructible<T>::value
                                              && (std::is_same<typename std::iterator_traits<T>::value_type &,
                                                               typename std::iterator_traits<T>::reference>::value
                                                  || std::is_same<typename std::iterator_traits<T>::value_type const &,
                                                                  typename std::iterator_traits<T>::reference>::value)
                                              && std::is_convertible<decltype(std::declval<T &>()++), const T &>::value
                                              && std::is_same<decltype(*std::declval<T &>()++),
                                                              typename std::iterator_traits<T>::reference>::value
                                              && std::is_convertible<
                                                     typename std::iterator_traits<T>::iterator_category,
                                                     std::forward_iterator_tag>::value>::type> {
    static const bool value = true;
};
}

/// Forward iterator type trait.
/**
 * This type trait will be \p true if the decay type of \p T satisfies the compile-time requirements of a forward
 * iterator (as defined by the C++ standard),
 * \p false otherwise.
 */
template <typename T>
struct is_forward_iterator {
    /// Value of the type trait.
    static const bool value = detail::is_forward_iterator_impl<typename std::decay<T>::type>::value;
};

template <typename T>
const bool is_forward_iterator<T>::value;

namespace detail
{

#if !defined(PIRANHA_DOXYGEN_INVOKED)
template <typename T>
constexpr T safe_abs_sint_impl(T cur_p = T(1), T cur_n = T(-1))
{
    return (cur_p > std::numeric_limits<T>::max() / T(2) || cur_n < std::numeric_limits<T>::min() / T(2))
               ? cur_p
               : safe_abs_sint_impl(static_cast<T>(cur_p * 2), static_cast<T>(cur_n * 2));
}

// Determine, for the signed integer T, a value n, power of 2, such that it is safe to take -n.
template <typename T>
struct safe_abs_sint {
    static_assert(std::is_integral<T>::value && std::is_signed<T>::value, "T must be a signed integral type.");
    static const T value = safe_abs_sint_impl<T>();
};

template <typename T>
const T safe_abs_sint<T>::value;
#endif

// A simple true type-trait that can be used inside enable_if with T a decltype() expression
// subject to SFINAE. It is similar to the proposed void_t type (in C++14, maybe?).
template <typename T>
struct true_tt {
    static const bool value = true;
};

template <typename T>
const bool true_tt<T>::value;
<<<<<<< HEAD

// Detect the presence of the auto_truncate() method in series.
template <typename T>
class has_auto_truncate: sfinae_types
{
		typedef typename std::decay<T>::type Td;
		template <typename T1>
		static auto test(T1 &t) -> decltype(t.auto_truncate(),void(),yes());
		static no test(...);
	public:
		static const bool value = std::is_same<decltype(test(std::declval<Td &>())),yes>::value;
};

template <typename T>
const bool has_auto_truncate<T>::value;

=======
>>>>>>> 1720868b
}

/// Detect the availability of <tt>std::begin()</tt> and <tt>std::end()</tt>.
/**
 * This type trait will be \p true if all the following conditions are fulfilled:
 *
 * - <tt>std::begin()</tt> and <tt>std::end()</tt> can be called on instances of \p T, yielding the type \p It,
 * - \p It is an input iterator.
 *
 * Any reference qualification in \p T is ignored by this type trait.
 */
template <typename T>
class has_begin_end : detail::sfinae_types
{
    using Td = typename std::remove_reference<T>::type;
    template <typename T1>
    static auto test1(T1 &t) -> decltype(std::begin(t));
    static no test1(...);
    template <typename T1>
    static auto test2(T1 &t) -> decltype(std::end(t));
    static no test2(...);

public:
    /// Value of the type trait.
    static const bool value
        = is_input_iterator<decltype(test1(std::declval<Td &>()))>::value
          && is_input_iterator<decltype(test2(std::declval<Td &>()))>::value
          && std::is_same<decltype(test1(std::declval<Td &>())), decltype(test2(std::declval<Td &>()))>::value;
};

template <typename T>
const bool has_begin_end<T>::value;

/// Left-shift type trait.
/**
 * Will be \p true if objects of type \p T can be left-shifted by objects of type \p U.
 *
 * This type trait will strip \p T and \p U of reference qualifiers, and it will test the operator in the form
 @code
 operator<<(const Td &, const Ud &)
 @endcode
 * where \p Td and \p Ud are \p T and \p U after the removal of reference qualifiers. E.g.:
 @code
 has_left_shift<int>::value == true;
 has_left_shift<int,std::string>::value == false;
 @endcode
 */
template <typename T, typename U = T>
class has_left_shift : detail::sfinae_types
{
    friend class detail::arith_tt_helper<T, U, has_left_shift<T, U>>;
    template <typename T1, typename U1>
    static auto test(const T1 &t, const U1 &u) -> decltype(t << u, void(), yes());
    static no test(...);

public:
    /// Value of the type trait.
    static const bool value = detail::arith_tt_helper<T, U, has_left_shift>::value;
};

template <typename T, typename U>
const bool has_left_shift<T, U>::value;

/// Right-shift type trait.
/**
 * Will be \p true if objects of type \p T can be right-shifted by objects of type \p U.
 *
 * This type trait will strip \p T and \p U of reference qualifiers, and it will test the operator in the form
 @code
 operator>>(const Td &, const Ud &)
 @endcode
 * where \p Td and \p Ud are \p T and \p U after the removal of reference qualifiers. E.g.:
 @code
 has_right_shift<int>::value == true;
 has_right_shift<int,std::string>::value == false;
 @endcode
 */
template <typename T, typename U = T>
class has_right_shift : detail::sfinae_types
{
    friend class detail::arith_tt_helper<T, U, has_right_shift<T, U>>;
    template <typename T1, typename U1>
    static auto test(const T1 &t, const U1 &u) -> decltype(t >> u, void(), yes());
    static no test(...);

public:
    /// Value of the type trait.
    static const bool value = detail::arith_tt_helper<T, U, has_right_shift>::value;
};

template <typename T, typename U>
const bool has_right_shift<T, U>::value;

/// In-place left-shift type trait.
/**
 * Will be \p true if objects of type \p T can be left-shifted in-place by objects of type \p U.
 *
 * This type trait will strip \p T and \p U of reference qualifiers, and it will test the operator in the form
 @code
 operator<<=(Td &, const Ud &)
 @endcode
 * where \p Td and \p Ud are \p T and \p U after the removal of reference qualifiers. E.g.:
 @code
 has_left_shift_in_place<int>::value == true;
 has_left_shift_in_place<int,std::string>::value == false;
 @endcode
 */
template <typename T, typename U = T>
class has_left_shift_in_place : detail::sfinae_types
{
    friend class detail::arith_tt_helper<T, U, has_left_shift_in_place<T, U>>;
    template <typename T1, typename U1>
    static auto test(T1 &t, const U1 &u) -> decltype(t <<= u, void(), yes());
    static no test(...);

public:
    /// Value of the type trait.
    static const bool value = detail::arith_tt_helper<T, U, has_left_shift_in_place>::value;
};

template <typename T, typename U>
const bool has_left_shift_in_place<T, U>::value;

/// In-place right-shift type trait.
/**
 * Will be \p true if objects of type \p T can be right-shifted in-place by objects of type \p U.
 *
 * This type trait will strip \p T and \p U of reference qualifiers, and it will test the operator in the form
 @code
 operator<<=(Td &, const Ud &)
 @endcode
 * where \p Td and \p Ud are \p T and \p U after the removal of reference qualifiers. E.g.:
 @code
 has_right_shift_in_place<int>::value == true;
 has_right_shift_in_place<int,std::string>::value == false;
 @endcode
 */
template <typename T, typename U = T>
class has_right_shift_in_place : detail::sfinae_types
{
    friend class detail::arith_tt_helper<T, U, has_right_shift_in_place<T, U>>;
    template <typename T1, typename U1>
    static auto test(T1 &t, const U1 &u) -> decltype(t >>= u, void(), yes());
    static no test(...);

public:
    /// Value of the type trait.
    static const bool value = detail::arith_tt_helper<T, U, has_right_shift_in_place>::value;
};

template <typename T, typename U>
const bool has_right_shift_in_place<T, U>::value;

/// Detect if type has exact ring operations.
/**
 * This type trait should be specialised to \p true if the decay type of \p T supports exact
 * addition, subtraction and multiplication.
 */
template <typename T, typename = void>
struct has_exact_ring_operations {
    /// Value of the type trait.
    /**
     * The default implementation will set the value to \p false.
     */
    static const bool value = false;
};

template <typename T, typename Enable>
const bool has_exact_ring_operations<T, Enable>::value;

/// Detect if type can be returned from a function.
template <typename T>
struct is_returnable {
    /// Value of the type trait.
    /**
     * The type trait will be true if \p T is destructible and copy or move
     * constructible.
     */
    static const bool value = std::is_destructible<T>::value
                              && (std::is_copy_constructible<T>::value || std::is_move_constructible<T>::value);
};

template <typename T>
const bool is_returnable<T>::value;

/// Detect types that can be used as mapped values in associative containers.
/**
 * This type trait is intended to detect whether \p T supports typical operations that can be performed
 * on the mapped values in associative containers.
 * Specifically, this trait will be \p true if all the following conditions hold:
 * - \p T is default constructible,
 * - \p T is copy constructible and assignable,
 * - \p T is move constructible and assignable,
 * - \p T is destructible.
 *
 * Otherwise, the value of this trait will be \p false.
 */
template <typename T>
struct is_mappable {
private:
    static const bool implementation_defined
        = std::is_default_constructible<T>::value && std::is_destructible<T>::value
          && std::is_copy_constructible<T>::value && std::is_copy_assignable<T>::value
          && std::is_move_constructible<T>::value && std::is_move_assignable<T>::value;

public:
    /// Value of the type trait.
    static const bool value = implementation_defined;
};

template <typename T>
const bool is_mappable<T>::value;
}

#endif<|MERGE_RESOLUTION|>--- conflicted
+++ resolved
@@ -936,25 +936,7 @@
 
 template <typename T>
 const bool true_tt<T>::value;
-<<<<<<< HEAD
-
-// Detect the presence of the auto_truncate() method in series.
-template <typename T>
-class has_auto_truncate: sfinae_types
-{
-		typedef typename std::decay<T>::type Td;
-		template <typename T1>
-		static auto test(T1 &t) -> decltype(t.auto_truncate(),void(),yes());
-		static no test(...);
-	public:
-		static const bool value = std::is_same<decltype(test(std::declval<Td &>())),yes>::value;
-};
-
-template <typename T>
-const bool has_auto_truncate<T>::value;
-
-=======
->>>>>>> 1720868b
+
 }
 
 /// Detect the availability of <tt>std::begin()</tt> and <tt>std::end()</tt>.
